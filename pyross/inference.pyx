--- conflicted
+++ resolved
@@ -241,11 +241,7 @@
     def nested_sampling_inference(self, keys, guess, stds, np.ndarray x, double Tf, Py_ssize_t Nf, contactMatrix,
                                   bounds=None, tangent=False, infer_scale_parameter=False, verbose=False,
                                   npoints=100, method='single', max_iter=1000, dlogz=None, decline_factor=None):
-<<<<<<< HEAD
         '''Compute the log-evidence and weighted samples of the a-posteriori distribution of the parameters of a SIR type model
-=======
-        '''Compute the evidence and weighted samples of the a-posteriori distribution of the parameters of a SIR type model
->>>>>>> b3e862ac
         using nested sampling as implemented in the `nestle` Python package. This function assumes that full data on
         all classes is available.
 
@@ -352,22 +348,11 @@
 
         log_evidence = result.logz
 
-<<<<<<< HEAD
         unflattened_samples = []
         for sample in result.samples:
             sample_unflat = self._unflatten_parameters(sample, flat_guess_range, is_scale_parameter, scaled_guesses)
             unflattened_samples.append(sample)
         weighted_samples = (unflattened_samples, result.weights)
-=======
-        if return_samples:
-            unflattened_samples = []
-            for sample in result.samples:
-                sample_unflat = self._unflatten_parameters(sample, flat_guess_range, is_scale_parameter, scaled_guesses)
-                unflattened_samples.append(sample)
-            weighted_samples = (unflattened_samples, result.weights)
-
-            return log_evidence, weighted_samples
->>>>>>> b3e862ac
 
         return log_evidence, weighted_samples
 
@@ -2373,15 +2358,15 @@
         self.gA = pyross.utils.age_dep_rates(parameters['gA'], self.M, 'gA')
         self.ars = pyross.utils.age_dep_rates(parameters['ars'], self.M, 'ars')
         self.kapE = pyross.utils.age_dep_rates(parameters['kapE'], self.M, 'kapE')
-        
-        
+
+
     def set_testRate(self, testRate):
         self.testRate=testRate
 
     def integrate(self, double [:] x0, double t1, double t2, Py_ssize_t steps, model, contactMatrix, maxNumSteps=100000):
         model.set_testRate(self.testRate)
         return super().integrate(x0, t1, t2, steps, model, contactMatrix, maxNumSteps)
-        
+
     def make_det_model(self, parameters):
         det_model = pyross.deterministic.SEAIRQ_testing(parameters, self.M, self.fi*self.N)
         det_model.set_testRate(self.testRate)
@@ -2540,8 +2525,8 @@
         self.B_vec = self.B.reshape((self.dim, self.dim))[(self.rows, self.cols)]
 
 
-        
-        
+
+
 @cython.wraparound(False)
 @cython.boundscheck(False)
 @cython.cdivision(True)
