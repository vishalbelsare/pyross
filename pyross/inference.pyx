from itertools import compress
from scipy import sparse
from scipy.integrate import solve_ivp
from scipy.optimize import minimize, approx_fprime
from scipy.stats import lognorm
from scipy.linalg import solve_triangular
import numpy as np
from scipy.linalg import eig
cimport numpy as np
cimport cython
from math import isclose
import time, sympy
from sympy import MutableDenseNDimArray as Array
from sympy import Inverse, tensorcontraction, tensorproduct, permutedims
import dill
import hashlib

try:
    # Optional support for nested sampling.
    import nestle
except ImportError:
    nestle = None

try:
    # Optional support for nested sampling.
    import emcee
except ImportError:
    emcee = None

try:
    # Optional support for multiprocessing in the minimization function.
    import pathos.multiprocessing as pathos_mp
except ImportError:
    pathos_mp = None

import pyross.deterministic
cimport pyross.deterministic
import pyross.contactMatrix, pyross.utils
from pyross.utils_python import minimization, nested_sampling
from libc.math cimport sqrt, log, INFINITY
cdef double PI = 3.14159265359


DTYPE   = np.float
ctypedef np.float_t DTYPE_t
ctypedef np.uint8_t BOOL_t

@cython.wraparound(False)
@cython.boundscheck(False)
@cython.cdivision(True)
@cython.nonecheck(False)
cdef class SIR_type:
    '''Parent class for inference for all SIR-type classes listed below

    All subclasses use the same functions to perform inference, which are documented below.
    '''

    cdef:
        readonly Py_ssize_t nClass, M, steps, dim, vec_size
        readonly double Omega
        readonly np.ndarray beta, gIa, gIs, fsa
        readonly np.ndarray alpha, fi, CM, dsigmadt, J, B, J_mat, B_vec, U
        readonly np.ndarray flat_indices1, flat_indices2, flat_indices, rows, cols
        readonly str det_method, lyapunov_method
        readonly dict class_index_dict
        readonly list param_keys
        readonly object contactMatrix


    def __init__(self, parameters, nClass, M, fi, Omega, steps, det_method, lyapunov_method):
        self.Omega = Omega
        self.M = M
        self.fi = fi
        assert steps >= 2, 'Number of steps must be at least 2'
        self.steps = steps
        self.set_params(parameters)
        self.det_method=det_method
        self.lyapunov_method=lyapunov_method

        self.dim = nClass*M
        self.nClass = nClass
        self.vec_size = int(self.dim*(self.dim+1)/2)
        self.CM = np.empty((M, M), dtype=DTYPE)
        self.dsigmadt = np.zeros((self.vec_size), dtype=DTYPE)
        self.J = np.zeros((nClass, M, nClass, M), dtype=DTYPE)
        self.B = np.zeros((nClass, M, nClass, M), dtype=DTYPE)
        self.J_mat = np.empty((self.dim, self.dim), dtype=DTYPE)
        self.B_vec = np.empty((self.vec_size), dtype=DTYPE)
        self.U = np.empty((self.dim, self.dim), dtype=DTYPE)

        # preparing the indices
        self.rows, self.cols = np.triu_indices(self.dim)
        self.flat_indices = np.ravel_multi_index((self.rows, self.cols), (self.dim, self.dim))
        r, c = np.triu_indices(self.dim, k=1)
        self.flat_indices1 = np.ravel_multi_index((r, c), (self.dim, self.dim))
        self.flat_indices2 = np.ravel_multi_index((c, r), (self.dim, self.dim))

    def _infer_params_minus_logp(self, params, grad=0, keys=None,
                               is_scale_parameter=None, scaled_guesses=None,
                               flat_guess_range=None, x=None, Tf=None,
                               s=None, scale=None, tangent=None):
        """Objective function for minimization call in infer_parameters."""
        # Restore parameters from flattened parameters
        orig_params = pyross.utils.unflatten_parameters(params, flat_guess_range,
                                             is_scale_parameter, scaled_guesses)
        parameters = self.fill_params_dict(keys, orig_params)
        self.set_params(parameters)
        self.set_det_model(parameters)
        if tangent:
            minus_logp = self._obtain_logp_for_traj_tangent(x, Tf)
        else:
            minus_logp = self._obtain_logp_for_traj(x, Tf)
        minus_logp -= np.sum(lognorm.logpdf(params, s, scale=scale))
        return minus_logp

    def infer_parameters(self, x, Tf, contactMatrix, prior_dict,
                        tangent=False, verbose=False,
                        enable_global=True, global_max_iter=100, global_atol=1,
                        enable_local=True, local_max_iter=200, ftol=1e-6,
                        cma_processes=0, cma_population=16):
        """Infers the MAP estimates for epidemiological parameters

        Parameters
        ----------
        x:  np.array
            The full trajectory.
        Tf: float
            The total time of the trajectory.
        contactMatrix: callable
            A function that returns the contact matrix at time t (input).
        prior_dict: dict
            A dictionary containing priors. See examples.
        tangent: bool, optional
            Set to True to use tangent space inference. Default is False.
        verbose: bool, optional
            Set to True to see intermediate outputs from the optimization algorithm.
            Default is False.
        enable_global: bool, optional
            Set to True to perform global optimization. Default is True.
        enable_local: bool, optional
            Set to True to perform local optimization. Default is True.
        global_max_iter: int, optional
            The maximum number of iterations for the global algorithm.
        global_atol: float, optional
            Absolute tolerance of global optimization. Default is 1.
        cma_processes: int, optional
            Number of parallel processes used in the CMA algorithm.
            Default is to use all cores on the computer.
        cma_population: int, optional
            he number of samples used in each step of the CMA algorithm.
            Should ideally be factor of `cma_processes`.
        local_max_iter: int, optional
            The maximum number of iterations for the local algorithm.
        ftol: float, optional
            The relative tolerance in -logp value for the local optimization.

        Returns
        -------
        output: dict
            Contains the following keys for users:

            map_dict: dict
                A dictionary for MAPs. Keys are the names of the parameters and
                the corresponding values are its MAP estimates.
            -logp: float
                The value of -logp at MAP.

        Examples
        --------
        An example of prior_dict to set priors for alpha and beta, where alpha
        is age dependent and we want to infer its scale parameters rather than
        each component individually. The prior distribution is assumed to be
        log-normal with the specified mean and standard deviation.

        >>> prior_dict = {
                'alpha':{
                    'mean': [0.5, 0.2],
                    'infer_scale': True,
                    'scale_factor_std': 1,
                    'scale_factor_bounds': [0.1, 10]
                },
                'beta':{
                    'mean': 0.02,
                    'std': 0.1,
                    'bounds': [1e-4, 1]
                }
            }
        """
        # Read in the priors
        keys, guess, stds, bounds, flat_guess_range, is_scale_parameter, scaled_guesses \
            = pyross.utils.parse_param_prior_dict(prior_dict, self.M)
        s, scale = pyross.utils.make_log_norm_dist(guess, stds)
        self.contactMatrix = contactMatrix
        cma_stds = np.minimum(stds, (bounds[:, 1] - bounds[:, 0])/3)

        minimize_args={'keys':keys, 'is_scale_parameter':is_scale_parameter,
                       'scaled_guesses':scaled_guesses, 'flat_guess_range':flat_guess_range,
                       'x':x, 'Tf':Tf, 's':s, 'scale':scale, 'tangent':tangent}
        res = minimization(self._infer_params_minus_logp, guess, bounds,
                           ftol=ftol, global_max_iter=global_max_iter,
                           local_max_iter=local_max_iter, global_atol=global_atol,
                           enable_global=enable_global, enable_local=enable_local,
                           cma_processes=cma_processes,
                           cma_population=cma_population, cma_stds=cma_stds,
                           verbose=verbose, args_dict=minimize_args)
        params = res[0]
        # Get the parameters (in their original structure) from the flattened parameter vector.
        orig_params = pyross.utils.unflatten_parameters(params, flat_guess_range,
                                             is_scale_parameter, scaled_guesses)
        l_post = -res[1]
        l_prior = np.sum(lognorm.logpdf(params, s, scale=scale))
        l_like = l_post - l_prior
        output_dict = {
            'map_dict':self.fill_params_dict(keys, orig_params), 'flat_map':params, 'keys': keys,
            'log_posterior':l_post, 'log_prior':l_prior, 'log_likelihood':l_like,
            'is_scale_parameter':is_scale_parameter,
            'flat_guess_range':flat_guess_range,
            'scaled_guesses':scaled_guesses,
            's':s, 'scale':scale
        }
        return output_dict

    def _loglike(self, params, bounds=None, keys=None, is_scale_parameter=None, scaled_guesses=None,
                 flat_guess_range=None, x=None, Tf=None, tangent=None):
        if bounds is not None:
            # Check that params is within bounds. If not, return -np.inf.
            if np.any(bounds[:,0] > params) or np.any(bounds[:,1] < params):
                return -np.Inf

        orig_params = pyross.utils.unflatten_parameters(params, flat_guess_range,
                                             is_scale_parameter, scaled_guesses)
        parameters = self.fill_params_dict(keys, orig_params)
        self.set_params(parameters)
        self.set_det_model(parameters)
        if tangent:
            minus_loglike = self._obtain_logp_for_traj_tangent(x, Tf)
        else:
            minus_loglike = self._obtain_logp_for_traj(x, Tf)

        if np.isnan(minus_loglike):
            return -np.inf

        return -minus_loglike

    def _nested_sampling_prior_transform(self, x, s=None, scale=None, ppf_bounds=None):
        # Tranform a sample x ~ Unif([0,1]^d) to a sample of the prior using inverse tranform sampling.
        y = ppf_bounds[:,0] + x * ppf_bounds[:,1]
        return lognorm.ppf(y, s, scale=scale)

    def nested_sampling_inference(self, x, Tf, contactMatrix, prior_dict, tangent=False, verbose=False,
                                  queue_size=1, max_workers=None, npoints=100, method='single', max_iter=1000,
                                  dlogz=None, decline_factor=None):
        '''Compute the log-evidence and weighted samples of the a-posteriori distribution of the parameters of a SIR type model
        using nested sampling as implemented in the `nestle` Python package. This function assumes that full data on
        all classes is available.

        This function provides a computational alterantive to `log_G_evidence` and `infer_parameters`. It does not use
        the Laplace approximation to compute the evidence and, in addition,  returns a set of representative samples that can
        be used to compute a posterior mean estimate (insted of the MAP estimate). This approach approach is much more resource
        intensive and typically only viable for small models or tangent space inference.

        Parameters
        ----------
        x: 2d numpy.array
            Observed trajectory (number of data points x (age groups * model classes))
        Tf: float
            Total time of the trajectory
        contactMatrix: callable
            A function that returns the contact matrix at time t (input).
        prior_dict: dict
            A dictionary for the priors for the parameters.
            See `infer_parameters` for examples.
        tangent: bool, optional
            Set to True to do inference in tangent space (might be less robust but a lot faster). Default is False.
        verbose: bool, optional
            Set to True to see intermediate outputs from the nested sampling procedure.
        queue_size: int
            Size of the internal queue of samples of the nested sampling algorithm. The log-likelihood of these samples
            is computed in parallel (if queue_size > 1).
        max_workers: int
            The maximal number of processes used to compute samples.
        npoints: int
            Argument of `nestle.sample`. The number of active points used in the nested sampling algorithm. The higher the
            number the more accurate and expensive is the evidence computation.
        method: str
            Nested sampling method used int `nestle.sample`, see their documentation. Default is `single`, for multimodel posteriors,
            use `multi`.
        max_iter: int
            Maximum number of iterations of the nested sampling algorithm.
        dlogz: float, optional
            Stopping threshold for the estimated error of the log-evidence. This option is mutually exclusive with `decline_factor`.
        decline_factor: float, optional
            Stop the iteration when the weight (likelihood times prior volume) of newly saved samples has been declining for
            `decline_factor * nsamples` consecutive samples. This option is mutually exclusive with `dlogz`.

        Returns
        -------
        result:
            The result of the nested sampling algorithm as returned by `nestle.nested_sampling`. The approximated evidence can
            be accessed by `result.logz`.
        samples: dict
            A set of weighted samples approximating the posterios distribution. Use `pyross.utils.posterior_mean` to compute
            the posterior mean and `pyross.utils.resample` to sample from the weighted set.
        '''

        if nestle is None:
            raise Exception("Nested sampling needs optional dependency `nestle` which was not found.")

        keys, guess, stds, bounds, flat_guess_range, is_scale_parameter, scaled_guesses \
            = pyross.utils.parse_param_prior_dict(prior_dict, self.M)
        s, scale = pyross.utils.make_log_norm_dist(guess, stds)
        self.contactMatrix = contactMatrix

        k = len(guess)
        # We sample the prior by inverse transform sampling from the unite cube. To implement bounds (if supplied)
        # we shrink the unit cube according the the provided bounds in each dimension.
        ppf_bounds = np.zeros((k, 2))
        ppf_bounds[:,0] = lognorm.cdf(bounds[:,0], s, scale=scale)
        ppf_bounds[:,1] = lognorm.cdf(bounds[:,1], s, scale=scale)
        ppf_bounds[:,1] = ppf_bounds[:,1] - ppf_bounds[:,0]

        prior_transform_args = {'s':s, 'scale':scale, 'ppf_bounds':ppf_bounds}
        loglike_args = {'keys':keys, 'is_scale_parameter':is_scale_parameter,
                       'scaled_guesses':scaled_guesses, 'flat_guess_range':flat_guess_range,
                       'x':x, 'Tf':Tf, 'tangent':tangent}

        result = nested_sampling(self._loglike, self._nested_sampling_prior_transform, k, queue_size,
                                 max_workers, verbose, method, npoints, max_iter, dlogz, decline_factor, loglike_args,
                                 prior_transform_args)

        output_samples = []
        for i in range(len(result.samples)):
            sample = result.samples[i]
            weight = result.weights[i]
            l_like = result.logl[i]

            orig_sample = pyross.utils.unflatten_parameters(sample, flat_guess_range,
                                             is_scale_parameter, scaled_guesses)
            l_prior = np.sum(lognorm.logpdf(sample, s, scale=scale))
            l_post = l_like + l_prior
            output_dict = {
                'map_dict':self.fill_params_dict(keys, orig_sample),
                'flat_map':sample, 'weight':weight, 'keys': keys,
                'log_posterior':l_post, 'log_prior':l_prior, 'log_likelihood':l_like,
                'is_scale_parameter':is_scale_parameter,
                'flat_guess_range':flat_guess_range,
                'scaled_guesses':scaled_guesses,
                's':s, 'scale':scale
            }
            output_samples.append(output_dict)

        return result, output_samples

    def _logposterior(self, params, bounds=None, keys=None, is_scale_parameter=None, scaled_guesses=None,
                 flat_guess_range=None, x=None, Tf=None, s=None, scale=None, tangent=None):
        logp = self._loglike(self, params, bounds, keys, is_scale_parameter, scaled_guesses,
                             flat_guess_range, x, Tf, tangent)
        logp += np.sum(lognorm.logpdf(params, s, scale=scale))

        return logp

    def mcmc_inference(self, x, Tf, contactMatrix, prior_dict, tangent=False, verbose=False, sampler=None, nwalkers=None,
                       walker_pos=None, nsamples=1000, nprocesses=0):
        """ Sample the posterior distribution of the epidimiological parameters using ensemble MCMC.

        Parameters
        ----------
        x:  np.array
            The full trajectory.
        Tf: float
            The total time of the trajectory.
        contactMatrix: callable
            A function that returns the contact matrix at time t (input).
        prior_dict: dict
            A dictionary containing priors.
        tangent: bool, optional
            Set to True to use tangent space inference. Default is False.
        verbose: bool, optional
            Set to True to see a progress bar for the sample generation. Default is False.
        sampler: emcee.EnsembleSampler, optional
            Set to instance of the sampler (as returned by this function) to continue running the MCMC chains.
            Default is None (i.e. run a new chain).
        nwalkers:int, optional
            The number of chains in the ensemble (should be at least 2*dim). Default is 2*dim.
        walker_pos: np.array, optional
            The initial position of the walkers. If not specified, it samples random positions from the prior.
        nsamples:int, optional
            The number of samples per walker. Default is 1000.
        nprocesses: int, optional
            The number of processes used to compute the likelihood for the walkers, needs `pathos`. Default is
            the number of cpu cores if `pathos` is available, otherwise 1.

        Returns
        -------
        sampler: emcee.EnsembleSampler
            This function returns the interal state of the sampler. To look at the chain of the internal flattened paramters,
            run `sampler.get_chain()`. Use this to judge whether the chain has sufficiently converged. Either rerun
            `mcmc_inference(..., sampler=sampler) to continue the chain or `mcmc_inference_process_result(...)` to process
            the result.

        Examples
        --------
        For the structure of `prior_dict`, see the documentation of `infer_parameters`. To start sampling the posterior,
        run
        >>> sampler = estimator.mcmc_inference(x, Tf, contactMatrix, prior_dict, verbose=True)

        To judge the convergence of this chain, we can look at the trace plot of all the chains (for a moderate number of
        dimensions `dim`)
        >>> fig, axes = plt.subplots(dim, sharex=True)
        >>> samples = sampler.get_chain()
        >>> for i in range(dim):
                ax = axes[i]
                ax.plot(samples[:, :, i], "k", alpha=0.3)
                ax.set_xlim(0, len(samples))
        >>> axes[-1].set_xlabel("step number");

        For more detailed convergence metrics, see the documentation of `emcee`. To continue running this chain, we can
        call this function again with the sampler as argument
        >>> sampler = estimator.mcmc_inference(x, Tf, contactMatrix, prior_dict, verbose=True, sampler=sampler)

        This procudes 1000 additional samples in each chain. To process the results, call `mcmc_inference_process_result`.
        """
        if emcee is None:
            raise Exception("MCMC sampling needs optional dependency `emcee` which was not found.")

        if nprocesses == 0:
            if pathos_mp:
                # Optional dependecy for multiprocessing (pathos) is installed.
                nprocesses = pathos_mp.cpu_count()
            else:
                nprocesses = 1

        if nprocesses > 1 and pathos_mp is None:
            raise Exception("The Python package `pathos` is needed for multiprocessing.")

        keys, guess, stds, bounds, flat_guess_range, is_scale_parameter, scaled_guesses \
            = pyross.utils.parse_param_prior_dict(prior_dict, self.M)
        s, scale = pyross.utils.make_log_norm_dist(guess, stds)
        self.contactMatrix = contactMatrix

        ndim = len(guess)
        if nwalkers is None:
            nwalkers = 2*ndim

        logpost_args = {'bounds':bounds, 'keys':keys, 'is_scale_parameter':is_scale_parameter,
                'scaled_guesses':scaled_guesses, 'flat_guess_range':flat_guess_range,
                'x':x, 'Tf':Tf, 's':s, 'scale':scale, 'tangent':tangent}
        if walker_pos is None:
             # If not specified, sample initial positions of walkers from prior.
            p0 = lognorm.rvs(s, scale=scale, size=(nwalkers, ndim))
        else:
            p0 = walker_pos

        if sampler is None:
            # Start a new MCMC chain.
            if nprocesses > 1:
                mcmc_pool = pathos_mp.ProcessingPool(nprocesses)
                sampler = emcee.EnsembleSampler(nwalkers, ndim, self._logposterior, kwargs=logpost_args,
                                                pool=mcmc_pool)
            else:
                sampler = emcee.EnsembleSampler(nwalkers, ndim, self._logposterior, kwargs=logpost_args)

            sampler.run_mcmc(p0, nsamples, progress=verbose)
        else:
            # Continue running an existing MCMC chain.
            if nprocesses > 1:
                sampler.pool = pathos_mp.ProcessingPool(nprocesses)
            elif sampler.pool is not None:
                sampler.pool = None

            sampler.run_mcmc(None, nsamples, progress=verbose)

        if sampler.pool is not None:
            sampler.pool.close()
            sampler.pool.join()
            sampler.pool.clear()

        return sampler

    def mcmc_inference_process_result(self, sampler, prior_dict, flat=True, discard=0, thin=1):
        """
        Take the sampler generated by `mcmc_inference` and produce output dictionaries for further use in the
        pyross framework.

        Parameters
        ----------
        sampler: emcee.EnsembleSampler
            Output of `mcmc_inference`.
        prior_dict: dict
            A dictionary containing priors.
        flat: bool, optional
            This decides whether to return the samples as for each chain separately (False) or as as a combined
            list (True). Default is True.
        discard: int, optional
            The number of initial samples to discard in each chain (to account for burn-in). Default is 0.
        thin: int, optional
            Thin out the chain by taking only the n-tn element in each chain. Default is 1 (no thinning).

        Returns
        -------
        output_samples: list of dict (if flat=True), or list of list of dict (if flat=False)
            The processed posterior samples.
        """
        keys, guess, stds, bounds, flat_guess_range, is_scale_parameter, scaled_guesses \
            = pyross.utils.parse_param_prior_dict(prior_dict, self.M)
        s, scale = pyross.utils.make_log_norm_dist(guess, stds)

        samples = sampler.get_chain(flat=flat, thin=thin, discard=discard)
        log_posts = sampler.get_log_prob(flat=flat, thin=thin, discard=discard)
        samples_per_chain = samples.shape[0]
        nr_chains = 1 if flat else samples.shape[1]
        if flat:
            output_samples = []
        else:
            output_samples = [[] for _ in nr_chains]

        for i in range(samples_per_chain):
            for j in range(nr_chains):
                if flat:
                    sample = samples[i,:]
                    l_post = log_posts[i]
                else:
                    sample = samples[i, j, :]
                    l_post = log_posts[i, j]
                weight = 1.0 / (samples_per_chain * nr_chains)

                orig_sample = pyross.utils.unflatten_parameters(sample, flat_guess_range,
                                                is_scale_parameter, scaled_guesses)
                l_prior = np.sum(lognorm.logpdf(sample, s, scale=scale))
                l_like = l_post - l_prior
                output_dict = {
                    'map_dict':self.fill_params_dict(keys, orig_sample),
                    'flat_map':sample, 'weight':weight, 'keys': keys,
                    'log_posterior':l_post, 'log_prior':l_prior, 'log_likelihood':l_like,
                    'is_scale_parameter':is_scale_parameter,
                    'flat_guess_range':flat_guess_range,
                    'scaled_guesses':scaled_guesses,
                    's':s, 'scale':scale
                }
                if flat:
                    output_samples.append(output_dict)
                else:
                    output_samples[j].append(output_dict)

        return output_samples


    def _infer_control_to_minimize(self, params, grad=0, keys=None,
                                   x=None, Tf=None, generator=None,
                                   intervention_fun=None, tangent=None,
                                   is_scale_parameter=None, flat_guess_range=None,
                                   scaled_guesses=None, s=None, scale=None):
        """Objective function for minimization call in infer_control."""
        orig_params = pyross.utils.unflatten_parameters(params, flat_guess_range,
                                             is_scale_parameter, scaled_guesses)
        kwargs = {k:orig_params[i] for (i, k) in enumerate(keys)}
        if intervention_fun is None:
            self.contactMatrix=generator.constant_contactMatrix(**kwargs)
        else:
            self.contactMatrix=generator.intervention_custom_temporal(intervention_fun, **kwargs)
        if tangent:
            minus_logp = self._obtain_logp_for_traj_tangent(x, Tf)
        else:
            minus_logp = self._obtain_logp_for_traj(x, Tf)
        minus_logp -= np.sum(lognorm.logpdf(params, s, scale=scale))
        return minus_logp


    def infer_control(self, x, Tf, generator, prior_dict,
                      intervention_fun=None, tangent=False,
                      verbose=False, ftol=1e-6,
                      global_max_iter=100, local_max_iter=100, global_atol=1.,
                      enable_global=True, enable_local=True,
                      cma_processes=0, cma_population=16):
        """
        Compute the maximum a-posteriori (MAP) estimate of the change of control parameters for a SIR type model in
        lockdown. The lockdown is modelled by scaling the contact matrices for contact at work, school, and other
        (but not home). This function infers the scaling parameters (can be age dependent) assuming that full data
        on all classes is available (with latent variables, use `latent_infer_control`).

        Parameters
        ----------
        x: 2d numpy.array
            Observed trajectory (number of data points x (age groups * model classes))
        Tf: float
            Total time of the trajectory
        generator: pyross.contactMatrix
            A pyross.contactMatrix object that generates a contact matrix function with specified lockdown
            parameters.
        prior_dict: dict
            Priors for intervention parameters.
            Same format as the prior_dict for epidemiological parameters in
            `infer_parameters` function.
        intervention_fun: callable, optional
            The calling signature is `intervention_func(t, **kwargs)`,
            where t is time and kwargs are other keyword arguments for the function.
            The function must return (aW, aS, aO), where aW, aS and aO are (2, M) arrays.
            The contact matrices are then rescaled as :math:`aW[0]_i CW_{ij} aW[1]_j` etc.
            If not set, assume intervention that's constant in time.
            See `contactMatrix.constant_contactMatrix` for details on the keyword parameters.
        tangent: bool, optional
            Set to True to use tangent space inference. Default is false.
        verbose: bool, optional
            Set to True to see intermediate outputs from the optimizer.
        ftol: double
            Relative tolerance of logp
        eps: double
            Disallow paramters closer than `eps` to the boundary (to avoid numerical instabilities).
        global_max_iter: int, optional
            Number of global optimisations performed.
        local_max_iter: int, optional
            Number of local optimisation performed.
        global_atol: float
            The absolute tolerance for global optimisation.
        enable_global: bool, optional
            Set to True to enable global optimisation.
        enable_local: bool, optional
            Set to True to enable local optimisation.
        cma_processes: int, optional
            Number of parallel processes used for global optimisation.
        cma_population: int, optional
            The number of samples used in each step of the CMA algorithm.

        Returns
        -------
        output_dict: dict
            Dictionary of MAP estimates, containing the following keys for users:

            map_dict: dict
                Dictionary for MAP estimates of the control parameters.
            -logp: float
                Value of -logp at MAP.
        """
        keys, guess, stds, bounds, \
        flat_guess_range, is_scale_parameter, scaled_guesses  \
                = pyross.utils.parse_param_prior_dict(prior_dict, self.M)
        s, scale = pyross.utils.make_log_norm_dist(guess, stds)
        cma_stds = np.minimum(stds, (bounds[:, 1] - bounds[:, 0])/3)
        minimize_args = {'keys':keys, 'x':x, 'Tf':Tf,
                         'flat_guess_range':flat_guess_range,
                         'is_scale_parameter':is_scale_parameter,
                         'scaled_guesses': scaled_guesses,
                         'generator':generator, 's':s, 'scale':scale,
                          'intervention_fun': intervention_fun, 'tangent': tangent}
        res = minimization(self._infer_control_to_minimize, guess, bounds, ftol=ftol, global_max_iter=global_max_iter,
                           local_max_iter=local_max_iter, global_atol=global_atol,
                           enable_global=enable_global, enable_local=enable_local, cma_processes=cma_processes,
                           cma_population=cma_population, cma_stds=cma_stds, verbose=verbose, args_dict=minimize_args)

        orig_params = pyross.utils.unflatten_parameters(res[0], flat_guess_range,
                                             is_scale_parameter, scaled_guesses)
        map_dict = {k:orig_params[i] for (i, k) in enumerate(keys)}
        l_post = -res[1]
        l_prior = np.sum(lognorm.logpdf(res[0], s, scale=scale))
        l_like = l_post - l_prior
        output_dict = {
            'map_dict': map_dict, 'flat_map': res[0], 'keys': keys,
            'log_posterior':l_post, 'log_prior':l_prior, 'log_likelihood':l_like,
            'is_scale_parameter':is_scale_parameter,
            'flat_guess_range':flat_guess_range,
            'scaled_guesses':scaled_guesses,
            's':s, 'scale':scale
        }
        return output_dict


    def compute_hessian(self, x, Tf, contactMatrix, map_dict, tangent=False,
                        eps=1.e-3, fd_method="central"):
        '''
        Computes the Hessian of the MAP estimate.

        Parameters
        ----------
        x: 2d numpy.array
            Observed trajectory (number of data points x (age groups * model classes))
        Tf: float
            Total time of the trajectory
        contactMatrix: callable
            A function that takes time (t) as an argument and returns the contactMatrix
        map_dict: dict
            Dictionary returned by infer_parameters.
        eps: float or numpy.array, optional
            The step size of the Hessian calculation, default=1e-3
        fd_method: str, optional
            The type of finite-difference scheme used to compute the hessian, supports "forward" and "central".

        Returns
        -------
        hess: 2d numpy.array
            The Hessian
        '''
        self.contactMatrix = contactMatrix
        flat_maps = map_dict['flat_map']
        kwargs = {}
        for key in ['flat_guess_range', 'is_scale_parameter', 'scaled_guesses', \
                    'keys', 's', 'scale']:
            kwargs[key] = map_dict[key]
        def minuslogp(y):
            return self._infer_params_minus_logp(y, x=x, Tf=Tf, tangent=tangent, **kwargs)
        hess = pyross.utils.hessian_finite_difference(flat_maps, minuslogp, eps, method=fd_method)
        return hess

    def robustness(self, FIM, FIM_det, map_dict, param_pos_1, param_pos_2,
                   range_1, range_2, resolution_1, resolution_2=None):
        '''
        Robustness analysis in a two-dimensional slice of the parameter space, revealing neutral spaces as in https://doi.org/10.1073/pnas.1015814108.

        Parameters
        ----------
        FIM: 2d numpy.array
            Fisher Information matrix of a stochastic model
        FIM_det: 2d numpy.array
            Fisher information matrix of the corresponding deterministic model
        map_dict: dict
            Dictionary returned by infer_parameters
        param_pos_1: int
            Position of 'parameter 1' in map_dict['flat_map'] for x-axis
        param_pos_2: int
            Position of 'parameter 2' in map_dict['flat_map'] for y-axis
        range_1: float
            Symmetric interval around parameter 1 for which robustness will be analysed. Absolute interval: 'parameter 1' +/- range_1
        range_2: float
            Symmetric interval around parameter 2 for which robustness will be analysed. Absolute interval: 'parameter 2' +/- range_2
        resolution_1: int
            Resolution of the meshgrid in x direction.
        resolution_2: int
            Resolution of the meshgrid in y direction. Default is resolution_2=resolution_1.
        Returns
        -------
        ff: 2d numpy.array
            shape=resolution_1 x resolution_2, meshgrid for x-axis
        ss: 2d numpy.array
            shape=resolution_1 x resolution_2, meshgrid for y-axis
        Z_sto: 2d numpy.array
            shape=resolution_1 x resolution_2, expected quadratic coefficient in the Taylor expansion of the likelihood of the stochastic model
        Z_det: 2d numpy.array
            shape=resolution_1 x resolution_2, expected quadratic coefficient in the Taylor expansion of the likelihood of the deterministic model

        Examples
        -------
        >>> from matplotlib import pyplot as plt
        >>> from matplotlib import cm
        >>>
        >>> # positions 0 and 1 of map_dict['flat_map'] correspond to a scale parameter for alpha, and beta, respectively.
        >>> ff, ss, Z_sto, Z_det = estimator.robustness(FIM, FIM_det, map_dict, 0, 1, 0.5, 0.01, 20)
        >>> cmap = plt.cm.PuBu_r
        >>> levels=11
        >>> colors='black'
        >>>
        >>> c = plt.contourf(ff, ss, Z_sto, cmap=cmap, levels=levels) # heat map for the stochastic coefficient
        >>> plt.contour(ff, ss, Z_sto, colors='black', levels=levels, linewidths=0.25)
        >>> plt.contour(ff, ss, Z_det, colors=colors, levels=levels) # contour plot for the deterministic model
        >>> plt.plot(map_dict['flat_map'][0], map_dict['flat_map'][1], 'o',
                    color="#A60628", markersize=6) # the MAP estimate
        >>> plt.colorbar(c)
        >>> plt.xlabel(r'$\alpha$ scale', fontsize=20, labelpad=10)
        >>> plt.ylabel(r'$\beta$', fontsize=20, labelpad=10)
        >>> plt.show()
        '''
        flat_maps = map_dict['flat_map']
        if resolution_2 == None:
            resolution_2 = resolution_1
        def bilinear(param_1, param_2, det=True):
            maps_temp = np.copy(flat_maps)
            maps_temp[param_pos_1] += param_1
            maps_temp[param_pos_2] += param_2
            dev = maps_temp - flat_maps
            if det:
                return -dev@FIM_det@dev
            else:
                return -dev@FIM@dev
        param_1_range = np.linspace(-range_1, range_1, resolution_1)
        param_2_range = np.linspace(-range_2, range_2, resolution_2)
        ff, ss = np.meshgrid(flat_maps[param_pos_1] + param_1_range,
                            flat_maps[param_pos_2] + param_2_range)
        Z_sto = np.zeros((len(param_1_range), len(param_2_range)))
        Z_det = np.zeros((len(param_1_range), len(param_2_range)))
        i_k = 0
        for i in param_1_range:
            j_k = 0
            for j in param_2_range:
                Z_det[i_k,j_k] = bilinear(i,j,det=True)
                Z_sto[i_k,j_k] = bilinear(i,j,det=False)
                j_k += 1
            i_k += 1
        return ff, ss, Z_sto, Z_det

    def sensitivity(self, FIM, rtol=1e-9, atol=1e-5):
        '''
        Computes the normalized sensitivity measure as defined in https://doi.org/10.1073/pnas.1015814108.

        Parameters
        ----------
        FIM: 2d numpy.array
            The Fisher Information Matrix
        rtol: float, optional
            The relative tolerance for the identifiability of an eigenvalue relative to the largest eigenvalue. Default is 1e-9.
        atol: float, optional
            The absolute tolerance for the identifiability of an eigenvalue. Default is 1e-5.

        Returns
        -------
        T_j: numpy.array
            Normalized sensitivity measure for parameters to be estimated. A larger entry translates into greater anticipated model sensitivity to changes in the parameter of interest.
        '''
        sign, eigvec = pyross.utils.largest_real_eig(FIM)
        if not sign:
            raise Exception("Largest eigenvalue of FIM is negative - check for appropriate step size eps in FIM computation ")

        evals, evecs = eig(FIM)
        evals = np.real(evals)
        dim = len(evals)
        max_eval = np.amax(evals)
        buffer = np.zeros(dim)
        i_k = 0
        for i in evals:
            if i>0 and i/max_eval <= rtol:
                print("Relative size: Eigenvalue ", i_k, " is less than ", rtol, " times the largest eigenvalue and might not be identifiable.\n")
            if i>0 and i <= atol:
                print("Absolute size: Eigenvalue ", i_k, " is smaller than ", atol, " and might not be identifiable.\n")
            if i<0 and abs(i/max_eval) > rtol:
                raise Exception('Large negative eigenvalue ', i_k, ' - FIM is not positive definite. Check for appropriate step size eps in FIM computation or increase the relative tolerance rtol under which eigenvalues are treated as relatively small and potentially unidentifiable.')
            elif i<0 and abs(i/max_eval) <= rtol:
                print("Relative size + negative: Eigenvalue ", i_k, " is less than ", rtol, " times the largest eigenvalue AND NEGATIVE and might not be identifiable.")
                print("Please ensure that the step size eps in the FIM computation is appropriate.")
                print("CAUTION: Proceed with slightly modified FIM, shifting the small negative eigenvalue ", i_k, " into the positives. Thereby, all other eigenvalues and therefore sensitivities will be shifted slightly. This will have a larger relative effect on the above-mentioned small eigenvalues/sensitivities.\n")
                buffer[i_k]=abs(i)
            i_k +=1

        max_neg = np.amax(buffer)
        if max_neg > 0.:
            FIM = FIM + np.diag(np.repeat(2*max_neg, repeats=dim))
            evals, evecs = eig(FIM)
            evals = np.real(evals)

        L = np.diag(evals)
        S_ij = np.sqrt(L)@evecs
        S2_ij = S_ij**2
        S2_j = np.sum(S2_ij, axis=0)
        S2_norm = np.sum(S2_j)
        T_j = np.divide(S2_j,S2_norm)
        return T_j

    def FIM(self, obs, fltr, Tf, contactMatrix, map_dict, tangent=False,
            eps=None):
        '''
        Computes the Fisher Information Matrix (FIM) of the stochastic model.

        Parameters
        ----------
        obs: 2d numpy.array
            The observed trajectories with reduced number of variables
            (number of data points, (age groups * observed model classes))
        fltr: 2d numpy.array
            A matrix of shape (no. observed variables, no. total variables),
            such that obs_{ti} = fltr_{ij} * X_{tj}
        Tf: float
           Total time of the trajectory
        contactMatrix: callable
           A function that takes time (t) as an argument and returns the contactMatrix
        map_dict: dict
           Dictionary returned by infer_parameters
        tangent: bool, optional
            Set to True to use tangent space inference. Default is False.
        eps: float or numpy.array, optional
            Step size for numerical differentiation of the process mean and its
            full covariance matrix with respect to the parameters.
            If not specified, the array of square roots of the machine epsilon of the MAP estimates is used.
            Decreasing the step size too small can result in round-off error.
        Returns
        -------
        FIM: 2d numpy.array
            The Fisher Information Matrix
        '''
        self.contactMatrix = contactMatrix
        fltr, obs, obs0 = pyross.utils.process_latent_data(fltr, obs)
        flat_maps = map_dict['flat_map']
        kwargs = {}
        for key in ['param_keys', 'param_guess_range', 'is_scale_parameter',
                    'scaled_param_guesses', 'param_length', 'init_flags',
                    'init_fltrs']:
            kwargs[key] = map_dict[key]

        def mean(y):
            return self._mean(y, obs=obs, fltr=fltr, Tf=Tf, obs0=obs0,
                              **kwargs)

        def covariance(y):
            return self._cov(y, obs=obs, fltr=fltr, Tf=Tf, obs0=obs0,
                             tangent=tangent, **kwargs)

        cov = covariance(flat_maps)

        if eps == None:
            eps = np.sqrt(np.spacing(flat_maps))
        elif np.isscalar(eps):
            eps = np.repeat(eps, repeats=len(flat_maps))

        print('eps-vector used for differentiation: ', eps)

        invcov = np.linalg.inv(cov)

        dim = len(flat_maps)
        FIM = np.zeros((dim,dim))

        rows,cols = np.triu_indices(dim)
        for i,j in zip(rows,cols):
            dmu_i = pyross.utils.partial_derivative(mean, var=i, point=flat_maps, dx=eps[i])
            dmu_j = pyross.utils.partial_derivative(mean, var=j, point=flat_maps, dx=eps[j])
            dcov_i = pyross.utils.partial_derivative(covariance, var=i, point=flat_maps, dx=eps[i])
            dcov_j = pyross.utils.partial_derivative(covariance, var=j, point=flat_maps, dx=eps[j])
            t1 = dmu_i@invcov@dmu_j
            t2 = np.multiply(0.5,np.trace(invcov@dcov_i@invcov@dcov_j))
            FIM[i,j] = t1 + t2
        i_lower = np.tril_indices(dim,-1)
        FIM[i_lower] = FIM.T[i_lower]
        return FIM

    def FIM_det(self, obs, fltr, Tf, contactMatrix, map_dict,
                eps=None, measurement_error=1e-2):
        '''
        Computes the Fisher Information Matrix (FIM) of the deterministic model.

        Parameters
        ----------
        obs: 2d numpy.array
            The observed trajectories with reduced number of variables
            (number of data points, (age groups * observed model classes))
        fltr: 2d numpy.array
            A matrix of shape (no. observed variables, no. total variables),
            such that obs_{ti} = fltr_{ij} * X_{tj}
        Tf: float
           Total time of the trajectory
        contactMatrix: callable
           A function that takes time (t) as an argument and returns the contactMatrix
        map_dict: dict
           Dictionary returned by infer_parameters
        eps: float or numpy.array, optional
           Step size for numerical differentiation of the process mean and its full covariance matrix with respect
            to the parameters. If not specified, the array of square roots of the machine epsilon of the MAP estimates is used. Decreasing the step size too small can result in round-off error.
        measurement_error: float, optional
            Standard deviation of measurements (uniform and independent Gaussian measurement error assumed). Default is 1e-2.
        Returns
        -------
        FIM_det: 2d numpy.array
            The Fisher Information Matrix
        '''
        self.contactMatrix = contactMatrix
        fltr, obs, obs0 = pyross.utils.process_latent_data(fltr, obs)
        flat_maps = map_dict['flat_map']
        kwargs = {}
        for key in ['param_keys', 'param_guess_range', 'is_scale_parameter',
                    'scaled_param_guesses', 'param_length', 'init_flags',
                    'init_fltrs']:
            kwargs[key] = map_dict[key]

        def mean(y):
            return self._mean(y, obs=obs, fltr=fltr, Tf=Tf, obs0=obs0,
                              **kwargs)

        fltr_ = fltr[1:]
        sigma_sq = measurement_error*measurement_error
        cov_diag = np.repeat(sigma_sq, repeats=(int(self.dim)*(fltr_.shape[0])))
        cov = np.diag(cov_diag)
        full_fltr = sparse.block_diag(fltr_)
        cov_red = full_fltr@cov@np.transpose(full_fltr)
        invcov = np.linalg.inv(cov_red)

        if eps == None:
            eps = np.sqrt(np.spacing(flat_maps))
        elif np.isscalar(eps):
            eps = np.repeat(eps, repeats=len(flat_maps))

        print('eps-vector used for differentiation: ', eps)

        dim = len(flat_maps)
        FIM_det = np.zeros((dim,dim))

        rows,cols = np.triu_indices(dim)
        for i,j in zip(rows,cols):
            dmu_i = pyross.utils.partial_derivative(mean, var=i, point=flat_maps, dx=eps[i])
            dmu_j = pyross.utils.partial_derivative(mean, var=j, point=flat_maps, dx=eps[j])
            FIM_det[i,j] = dmu_i@invcov@dmu_j
        i_lower = np.tril_indices(dim,-1)
        FIM_det[i_lower] = FIM_det.T[i_lower]
        return FIM_det

    def _mean(self, params, grad=0, param_keys=None,
                            param_guess_range=None, is_scale_parameter=None,
                            scaled_param_guesses=None, param_length=None,
                            obs=None, fltr=None, Tf=None, obs0=None,
                            init_flags=None, init_fltrs=None):
        """Objective function for differentiation call in FIM and FIM_det."""
        inits =  np.copy(params[param_length:])

        # Restore parameters from flattened parameters
        orig_params = pyross.utils.unflatten_parameters(params[:param_length],
                          param_guess_range, is_scale_parameter, scaled_param_guesses)

        parameters = self.fill_params_dict(param_keys, orig_params)
        self.set_params(parameters)
        self.set_det_model(parameters)
        fltr_ = fltr[1:]
        Nf=fltr_.shape[0]+1
        full_fltr = sparse.block_diag(fltr_)

        x0 = self._construct_inits(inits, init_flags, init_fltrs, obs0, fltr[0])
        xm = self.integrate(x0, 0, Tf, Nf)
        xm_red = full_fltr@(np.ravel(xm[1:]))
        return xm_red

    def _cov(self, params, grad=0, param_keys=None,
                            param_guess_range=None, is_scale_parameter=None,
                            scaled_param_guesses=None, param_length=None,
                            obs=None, fltr=None, Tf=None, obs0=None,
                            init_flags=None, init_fltrs=None, tangent=None):
        """Objective function for differentiation call in FIM."""
        inits =  np.copy(params[param_length:])

        # Restore parameters from flattened parameters
        orig_params = pyross.utils.unflatten_parameters(params[:param_length],
                          param_guess_range, is_scale_parameter, scaled_param_guesses)

        parameters = self.fill_params_dict(param_keys, orig_params)
        self.set_params(parameters)
        self.set_det_model(parameters)

        x0 = self._construct_inits(inits, init_flags, init_fltrs, obs0, fltr[0])
        fltr_ = fltr[1:]
        Nf=fltr_.shape[0]+1
        full_fltr = sparse.block_diag(fltr_)

        if tangent:
            xm, full_cov = self.obtain_full_mean_cov_tangent_space(x0, Tf, Nf)
        else:
            xm, full_cov = self.obtain_full_mean_cov(x0, Tf, Nf)

        cov_red = full_fltr@full_cov@np.transpose(full_fltr)
        return cov_red

    # def error_bars(self, keys, maps, prior_mean, prior_stds, x, Tf, Nf, contactMatrix, eps=1.e-3,
    #                tangent=False, infer_scale_parameter=False, fd_method="central"):
    #     hessian = self.compute_hessian(keys, maps, prior_mean, prior_stds, x,Tf,eps,
    #                                    tangent, infer_scale_parameter, fd_method=fd_method)
    #     return np.sqrt(np.diagonal(np.linalg.inv(hessian)))


    def sample_gaussian(self, N, map_estimate, cov, x, Tf, contactMatrix, prior_dict, tangent=False):
        """
        Sample `N` samples of the parameters from the Gaussian centered at the MAP estimate with specified
        covariance `cov`.

        Parameters
        ----------
        N: int
            The number of samples.
        map_estimate: dict
            The MAP estimate, e.g. as computed by `inference.infer_parameters`.
        cov: np.array
            The covariance matrix of the flat parameters.
        x:  np.array
            The full trajectory.
        Tf: float
            The total time of the trajectory.
        contactMatrix: callable
            A function that returns the contact matrix at time t (input).
        prior_dict: dict
            A dictionary containing priors. See examples.
        tangent: bool, optional
            Set to True to use tangent space inference. Default is False.

        Returns
        -------
        samples: list of dict
            N samples of the Gaussian distribution.
        """
        keys, guess, stds, bounds, flat_guess_range, is_scale_parameter, scaled_guesses \
            = pyross.utils.parse_param_prior_dict(prior_dict, self.M)
        s, scale = pyross.utils.make_log_norm_dist(guess, stds)
        loglike_args = {'keys':keys, 'is_scale_parameter':is_scale_parameter,
                       'scaled_guesses':scaled_guesses, 'flat_guess_range':flat_guess_range,
                       'x':x, 'Tf':Tf, 'tangent':tangent}

        # Sample the flat parameters.
        mean = map_estimate['flat_map']
        sample_parameters = np.random.multivariate_normal(mean, cov, N)

        samples = []
        for sample in sample_parameters:
            new_sample = map_estimate.copy()
            new_sample['flat_params'] = sample
            new_sample['map_dict'] = \
                pyross.utils.unflatten_parameters(sample, map_estimate['flat_guess_range'],
                        map_estimate['is_scale_parameter'], map_estimate['scaled_guesses'])
            l_like = self._loglike(sample, **loglike_args)
            l_prior = np.sum(lognorm.logpdf(sample, s, scale=scale))
            l_post = l_like + l_prior
            new_sample['log_posterior'] = l_post
            new_sample['log_prior'] = l_prior
            new_sample['log_likelihood'] = l_like
            samples.append(new_sample)

        return samples


    def log_G_evidence(self, x, Tf, contactMatrix, map_dict, tangent=False, eps=1.e-3,
                       fd_method="central"):
        """Compute the evidence using a Laplace approximation at the MAP estimate.

        Parameters
        ----------
        x: 2d numpy.array
            Observed trajectory (number of data points x (age groups * model classes))
        Tf: float
            Total time of the trajectory
        contactMatrix: callable
            A function that takes time (t) as an argument and returns the contactMatrix
        map_dict: dict
            MAP estimate returned by infer_parameters
        eps: float or numpy.array, optional
            The step size of the Hessian calculation, default=1e-3
        fd_method: str, optional
            The type of finite-difference scheme used to compute the hessian, supports "forward" and "central".

        Returns
        -------
        log_evidence: float
            The log-evidence computed via Laplace approximation at the MAP estimate."""
        logP_MAPs = map_dict['log_posterior']
        A = self.compute_hessian(x, Tf, contactMatrix, map_dict, tangent, eps, fd_method)
        k = A.shape[0]

        return logP_MAPs - 0.5*np.log(np.linalg.det(A)) + k/2*np.log(2*np.pi)

    def obtain_minus_log_p(self, parameters, np.ndarray x, double Tf, contactMatrix, tangent=False):
        '''Computes -logp of a full trajectory
        Parameters
        ----------
        parameters: dict
            A dictionary for the model parameters.
        x: np.array
            The full trajectory.
        Tf: float
            The time duration of the trajectory.
        contactMatrix: callable
            A function that takes time (t) as an argument and returns the contactMatrix
        tangent: bool, optional
            Set to True to use tangent space inference.

        Returns
        -------
        minus_logp: float
            Value of -logp
        '''

        cdef:
            double minus_log_p
            double [:, :] x_memview=x.astype('float')
        self.set_params(parameters)
        self.set_det_model(parameters)
        self.contactMatrix = contactMatrix
        if tangent:
            minus_logp = self._obtain_logp_for_traj_tangent(x_memview, Tf)
        else:
            minus_logp = self._obtain_logp_for_traj(x_memview, Tf)
        return minus_logp

    def _latent_minus_logp(self, params, grad=0, param_keys=None,
                            param_guess_range=None, is_scale_parameter=None,
                            scaled_param_guesses=None, param_length=None,
                            obs=None, fltr=None, Tf=None, obs0=None,
                            init_flags=None, init_fltrs=None,
                            s=None, scale=None, tangent=None):
        """Objective function for minimization call in laten_inference."""
        inits =  np.copy(params[param_length:])

        # Restore parameters from flattened parameters
        orig_params = pyross.utils.unflatten_parameters(params[:param_length],
                          param_guess_range, is_scale_parameter, scaled_param_guesses)

        parameters = self.fill_params_dict(param_keys, orig_params)
        self.set_params(parameters)
        self.set_det_model(parameters)

        x0 = self._construct_inits(inits, init_flags, init_fltrs, obs0, fltr[0])
        penalty = self._penalty_from_negative_values(x0)
        x0[x0<0] = 0.1/self.Omega # set to be small and positive

        minus_logp = self._obtain_logp_for_lat_traj(x0, obs, fltr[1:], Tf, tangent)
        minus_logp -= np.sum(lognorm.logpdf(params, s, scale=scale))

        # add penalty for being negative
        minus_logp += penalty*fltr.shape[0]

        return minus_logp

    cdef np.ndarray _get_r_from_x(self, np.ndarray x):
        # this function will be overridden in case of extra (non-additive) compartments
        cdef:
            np.ndarray r
        r = self.fi - np.sum(x.reshape((int(self.dim/self.M), self.M)), axis=0)
        return r

    cdef double _penalty_from_negative_values(self, np.ndarray x0):
        cdef:
            double eps=0.1/self.Omega, dev
            np.ndarray R_init
        R_init = self._get_r_from_x(x0)
        dev = - (np.sum(R_init[R_init<0]) + np.sum(x0[x0<0]))
        return (dev/eps)**2 + (dev/eps)**8

    def latent_infer_parameters(self, np.ndarray obs, np.ndarray fltr, double Tf,
                            contactMatrix, param_priors, init_priors,
                            tangent=False, verbose=False,
                            double ftol=1e-5,
                            global_max_iter=100, local_max_iter=100, global_atol=1,
                            enable_global=True, enable_local=True, cma_processes=0,
                            cma_population=16):
        """
        Compute the maximum a-posteriori (MAP) estimate of the parameters and the initial conditions of a SIR type model
        when the classes are only partially observed. Unobserved classes are treated as latent variables.

        Parameters
        ----------
        obs:  np.array
            The partially observed trajectory.
        fltr: 2d np.array
            The filter for the observation such that
            :math:`F_{ij} x_j (t) = obs_i(t)`
        Tf: float
            The total time of the trajectory.
        contactMatrix: callable
            A function that returns the contact matrix at time t (input).
        param_priors: dict
            A dictionary that specifies priors for parameters.
            See `infer_parameters` for examples.
        init_priors: dict
            A dictionary that specifies priors for initial conditions.
            See below for examples.
        tangent: bool, optional
            Set to True to use tangent space inference. Default is False.
        verbose: bool, optional
            Set to True to see intermediate outputs from the optimization algorithm.
            Default is False.
        enable_global: bool, optional
            Set to True to perform global optimization. Default is True.
        enable_local: bool, optional
            Set to True to perform local optimization. Default is True.
        global_max_iter: int, optional
            The maximum number of iterations for the global algorithm.
        global_atol: float, optional
            Absolute tolerance of global optimization. Default is 1.
        cma_processes: int, optional
            Number of parallel processes used in the CMA algorithm.
            Default is to use all cores on the computer.
        cma_population: int, optional
            he number of samples used in each step of the CMA algorithm.
            Should ideally be factor of `cma_processes`.
        local_max_iter: int, optional
            The maximum number of iterations for the local algorithm.
        ftol: float, optional
            The relative tolerance in -logp value for the local optimization.

        Returns
        -------
        output: dict
            Contains the following keys for users:

            map_params_dict: dict
                A dictionary for the MAP estimates for parameter values.
                The keys are the names of the parameters.
            map_x0: np.array
                The MAP estimate for the initial conditions.
            -logp: float
                The value of -logp at MAP.

        Examples
        --------
        Here we list three examples, one for inferring all initial conditions
        along the fastest growing linear mode, one for inferring the initial
        conditions individually and a mixed one.

        First, suppose we only observe Is out of (S, Ia, Is) and we wish to
        infer all compartmental values of S and Ia independently. For two age
        groups with population [2500, 7500],

        >>> init_priors = {
                'independent':{
                    'fltr': [True, True, True, True, False, False],
                    'mean': [2400, 7400, 50, 50],
                    'std': [200, 200, 200, 200],
                    'bounds': [[2000, 2500], [7000, 7500], [0, 400], [0, 400]]
                }
            }

        In the 'fltr' entry, we need a boolean array indicating which components
        of the full x0 = [S0[0], S0[1], Ia0[0], Ia0[1], Is0[0], Ia0[1]] array we are inferring.
        By setting fltr = [True, True, True, True, False, False], the inference algorithm
        will know that we are inferring all components of S0 and Ia0 but not Is0.
        Similar to inference for parameter values, we also assume a log-normal
        distribution for the priors for the initial conditions.

        Next, if we are happy to assume that all our initial conditions lie
        along the fastest growing linear mode and we will only infer the
        coefficient of the mode, the init_priors dict would be,

        >>> init_priors = {
                'lin_mode_coeff':{
                    'fltr': [True, True, True, True, False, False],
                    'mean': 100,
                    'std': 100,
                    'bounds': [1, 1000]
                }
            }

        Note that the 'fltr' entry is still the same as before because we still
        only want to infer S and Ia, and the initial conditions for Is is fixed
        by the observation.

        Finally, if we want to do a mixture of both (useful when some compartments
        have aligned with the fastest growing mode but others haven't), we need
        to set the init_priors to be,

        >>> init_priors = {
                'lin_mode_coeff': {
                    'fltr': [True, True, False, False, False, False],
                    'mean': 100,
                    'std': 100,
                    'bounds': [1, 1000]
                },
                'independent':{
                    'fltr': [False, False, True, True, False, False],
                    'mean': [50, 50],
                    'std': [200, 200],
                    'bounds': [0, 400], [0, 400]
                }
            }
        """

        self.contactMatrix = contactMatrix
        fltr, obs, obs0 = pyross.utils.process_latent_data(fltr, obs)

        # Read in parameter priors
        keys, param_guess, param_stds, param_bounds, param_guess_range, \
        is_scale_parameter, scaled_param_guesses \
            = pyross.utils.parse_param_prior_dict(param_priors, self.M)

        # Read in initial conditions priors
        init_guess, init_stds, init_bounds, init_flags, init_fltrs \
            = pyross.utils.parse_init_prior_dict(init_priors, self.dim, len(obs0))

        # Concatenate the flattend parameter guess with init guess
        param_length = param_guess.shape[0]
        guess = np.concatenate([param_guess, init_guess]).astype(DTYPE)
        stds = np.concatenate([param_stds,init_stds]).astype(DTYPE)
        bounds = np.concatenate([param_bounds, init_bounds], axis=0).astype(DTYPE)

        s, scale = pyross.utils.make_log_norm_dist(guess, stds)
        cma_stds = np.minimum(stds, (bounds[:, 1]-bounds[:, 0])/3)

        minimize_args = {'param_keys':keys, 'param_guess_range':param_guess_range,
                        'is_scale_parameter':is_scale_parameter,
                        'scaled_param_guesses':scaled_param_guesses,
                        'param_length':param_length,
                        'obs':obs, 'fltr':fltr, 'Tf':Tf, 'obs0':obs0,
                        'init_flags':init_flags, 'init_fltrs': init_fltrs,
                        's':s, 'scale':scale, 'tangent':tangent}

        res = minimization(self._latent_minus_logp,
                           guess, bounds, ftol=ftol, global_max_iter=global_max_iter,
                           local_max_iter=local_max_iter, global_atol=global_atol,
                           enable_global=enable_global, enable_local=enable_local,
                           cma_processes=cma_processes,
                           cma_population=cma_population, cma_stds=cma_stds,
                           verbose=verbose, args_dict=minimize_args)

        estimates = res[0]

        # Get the parameters (in their original structure) from the flattened parameter vector.
        param_estimates = estimates[:param_length]
        orig_params = pyross.utils.unflatten_parameters(param_estimates,
                                                        param_guess_range,
                                                        is_scale_parameter,
                                                        scaled_param_guesses)
        init_estimates = estimates[param_length:]
        map_params_dict = self.fill_params_dict(keys, orig_params)
        self.set_params(map_params_dict)
        self.set_det_model(map_params_dict)
        map_x0 = self._construct_inits(init_estimates, init_flags, init_fltrs,
                                      obs0, fltr[0])
        l_post = -res[1]
        l_prior = np.sum(lognorm.logpdf(estimates, s, scale=scale))
        l_like = l_post - l_prior
        output_dict = {
            'map_params_dict':map_params_dict, 'map_x0':map_x0, 'flat_map':estimates,
            'param_keys': keys, 'param_guess_range': param_guess_range,
            'log_posterior':l_post, 'log_prior':l_prior, 'log_likelihood':l_like,
            'is_scale_parameter':is_scale_parameter, 'param_length':param_length,
            'scaled_param_guesses':scaled_param_guesses,
            'init_flags': init_flags, 'init_fltrs': init_fltrs,
            's':s, 'scale': scale
        }
        return output_dict


    def _loglike_latent(self, params, bounds=None, param_keys=None, param_guess_range=None, is_scale_parameter=None,
                        scaled_param_guesses=None, param_length=None, obs=None, fltr=None, Tf=None,
                        obs0=None, init_flags=None, init_fltrs=None, tangent=None):
        if bounds is not None:
            # Check that params is within bounds. If not, return -np.inf.
            if np.any(bounds[:,0] > params) or np.any(bounds[:,1] < params):
                return -np.Inf

        inits =  np.copy(params[param_length:])

        # Restore parameters from flattened parameters
        orig_params = pyross.utils.unflatten_parameters(params[:param_length],
                          param_guess_range, is_scale_parameter, scaled_param_guesses)

        parameters = self.fill_params_dict(param_keys, orig_params)
        self.set_params(parameters)
        self.set_det_model(parameters)

        x0 = self._construct_inits(inits, init_flags, init_fltrs, obs0, fltr[0])

        minus_loglike = self._obtain_logp_for_lat_traj(x0, obs, fltr[1:], Tf, tangent)

        if np.isnan(minus_loglike):
            return -np.inf

        return -minus_loglike

    def nested_sampling_latent_inference(self, np.ndarray obs, np.ndarray fltr, double Tf, contactMatrix, param_priors,
                                         init_priors,tangent=False, verbose=False, queue_size=1,
                                         max_workers=None, npoints=100, method='single', max_iter=1000, dlogz=None,
                                         decline_factor=None):
        '''Compute the log-evidence and weighted samples of the a-posteriori distribution of the parameters of a SIR type model
        with latent variables using nested sampling as implemented in the `nestle` Python package.

        This function provides a computational alterantive to `latent_infer_parameters`. It computes an estimate of the evidence and,
        in addition, returns a set of representative samples that can be used to compute a posterior mean estimate (insted of the MAP
        estimate). This approach approach is much more resource intensive and typically only viable for small models or tangent space inference.

        Parameters
        ----------
        obs: 2d numpy.array
            The observed trajectories with reduced number of variables
            (number of data points, (age groups * observed model classes))
        fltr: 2d numpy.array
            A matrix of shape (no. observed variables, no. total variables),
            such that obs_{ti} = fltr_{ij} * X_{tj}
        Tf: float
            Total time of the trajectory
        contactMatrix: callable
            A function that returns the contact matrix at time t (input).
        param_priors: dict
            A dictionary for priors for the model parameters.
            See `infer_parameters` for further explanations.
        init_priors: dict
            A dictionary for priors for the initial conditions.
            See `latent_infer_parameters` for further explanations.
        tangent: bool, optional
            Set to True to do inference in tangent space (might be less robust but a lot faster). Default is False.
        verbose: bool, optional
            Set to True to see intermediate outputs from the nested sampling procedure.
        queue_size: int
            Size of the internal queue of samples of the nested sampling algorithm. The log-likelihood of these samples
            is computed in parallel (if queue_size > 1).
        max_workers: int
            The maximal number of processes used to compute samples.
        npoints: int
            Argument of `nestle.sample`. The number of active points used in the nested sampling algorithm. The higher the
            number the more accurate and expensive is the evidence computation.
        method: str
            Nested sampling method used int `nestle.sample`, see their documentation. Default is `single`, for multimodel posteriors,
            use `multi`.
        max_iter: int
            Maximum number of iterations of the nested sampling algorithm.
        dlogz: float, optional
            Stopping threshold for the estimated error of the log-evidence. This option is mutually exclusive with `decline_factor`.
        decline_factor: float, optional
            Stop the iteration when the weight (likelihood times prior volume) of newly saved samples has been declining for
            `decline_factor * nsamples` consecutive samples. This option is mutually exclusive with `dlogz`.

        Returns
        -------
        result:
            The result of the nested sampling algorithm as returned by `nestle.nested_sampling`. The approximated log-evidence
            can be accessed by `result.logz`.
        samples: dict
            A set of weighted samples approximating the posterior distribution. Use `pyross.utils.posterior_mean` to compute
            the posterior mean and `pyross.utils.resample` to sample from the weighted set.
        '''

        if nestle is None:
            raise Exception("Nested sampling needs optional dependency `nestle` which was not found.")

        self.contactMatrix = contactMatrix
        fltr, obs, obs0 = pyross.utils.process_latent_data(fltr, obs)

        # Read in parameter priors
        keys, param_guess, param_stds, param_bounds, param_guess_range, \
        is_scale_parameter, scaled_param_guesses \
            = pyross.utils.parse_param_prior_dict(param_priors, self.M)

        # Read in initial conditions priors
        init_guess, init_stds, init_bounds, init_flags, init_fltrs \
            = pyross.utils.parse_init_prior_dict(init_priors, self.dim, len(obs0))

        # Concatenate the flattend parameter guess with init guess
        param_length = param_guess.shape[0]
        guess = np.concatenate([param_guess, init_guess]).astype(DTYPE)
        stds = np.concatenate([param_stds,init_stds]).astype(DTYPE)
        bounds = np.concatenate([param_bounds, init_bounds], axis=0).astype(DTYPE)

        s, scale = pyross.utils.make_log_norm_dist(guess, stds)

        k = len(guess)
        ppf_bounds = np.zeros((k, 2))
        ppf_bounds[:,0] = lognorm.cdf(bounds[:,0], s, scale=scale)
        ppf_bounds[:,1] = lognorm.cdf(bounds[:,1], s, scale=scale)
        ppf_bounds[:,1] = ppf_bounds[:,1] - ppf_bounds[:,0]

        prior_transform_args = {'s':s, 'scale':scale, 'ppf_bounds':ppf_bounds}
        loglike_args = {'param_keys':keys, 'param_guess_range':param_guess_range,
                        'is_scale_parameter':is_scale_parameter, 'scaled_param_guesses':scaled_param_guesses,
                        'param_length':param_length, 'obs':obs, 'fltr':fltr, 'Tf':Tf, 'obs0':obs0,
                        'init_flags':init_flags, 'init_fltrs': init_fltrs, 'tangent':tangent}

        result = nested_sampling(self._loglike_latent, self._nested_sampling_prior_transform, k, queue_size,
                                 max_workers, verbose, method, npoints, max_iter, dlogz, decline_factor, loglike_args,
                                 prior_transform_args)

        output_samples = []
        for i in range(len(result.samples)):
            sample = result.samples[i]
            weight = result.weights[i]
            l_like = result.logl[i]
            param_estimates = sample[:param_length]
            orig_params = pyross.utils.unflatten_parameters(param_estimates,
                                                            param_guess_range,
                                                            is_scale_parameter,
                                                            scaled_param_guesses)

            init_estimates = sample[param_length:]
            sample_params_dict = self.fill_params_dict(keys, orig_params)
            self.set_params(sample_params_dict)
            self.set_det_model(sample_params_dict)
            map_x0 = self._construct_inits(init_estimates, init_flags, init_fltrs,
                                        obs0, fltr[0])
            l_prior = np.sum(lognorm.logpdf(sample, s, scale=scale))
            l_post = l_prior + l_like
            output_dict = {
                'map_params_dict':sample_params_dict, 'map_x0':map_x0,
                'flat_map':sample, 'weight':weight,
                'log_posterior':l_post, 'log_prior':l_prior, 'log_likelihood':l_like,
                'is_scale_parameter':is_scale_parameter,
                'flat_param_guess_range':param_guess_range,
                'scaled_param_guesses':scaled_param_guesses,
                'init_flags': init_flags, 'init_fltrs': init_fltrs
            }
            output_samples.append(output_dict)

        return result, output_samples


    def _logposterior_latent(self, params, bounds=None, param_keys=None, param_guess_range=None, is_scale_parameter=None,
                        scaled_param_guesses=None, param_length=None, obs=None, fltr=None, Tf=None,
                        obs0=None, init_flags=None, init_fltrs=None, s=None, scale=None, tangent=None):
        logp = self._loglike_latent(params, bounds, param_keys, param_guess_range, is_scale_parameter,
                    scaled_param_guesses, param_length, obs, fltr, Tf, obs0, init_flags, init_fltrs,
                    tangent)
        logp += np.sum(lognorm.logpdf(params, s, scale=scale))
        return logp


    def mcmc_latent_inference(self, np.ndarray obs, np.ndarray fltr, double Tf, contactMatrix, param_priors,
                              init_priors, tangent=False, verbose=False, sampler=None, nwalkers=None, walker_pos=None,
                              nsamples=1000, nprocesses=0):
        """ Sample the posterior distribution of the epidimiological parameters using ensemble MCMC.

        Parameters
        ----------
        obs: 2d numpy.array
            The observed trajectories with reduced number of variables
            (number of data points, (age groups * observed model classes))
        fltr: 2d numpy.array
            A matrix of shape (no. observed variables, no. total variables),
            such that obs_{ti} = fltr_{ij} * X_{tj}
        Tf: float
            Total time of the trajectory
        contactMatrix: callable
            A function that returns the contact matrix at time t (input).
        param_priors: dict
            A dictionary for priors for the model parameters.
            See `latent_infer_parameters` for further explanations.
        init_priors: dict
            A dictionary for priors for the initial conditions.
            See `latent_infer_parameters` for further explanations.
        tangent: bool, optional
            Set to True to use tangent space inference. Default is False.
        verbose: bool, optional
            Set to True to see a progress bar for the sample generation. Default is False.
        sampler: emcee.EnsembleSampler, optional
            Set to instance of the sampler (as returned by this function) to continue running the MCMC chains.
            Default is None (i.e. run a new chain).
        nwalkers:int, optional
            The number of chains in the ensemble (should be at least 2*dim). Default is 2*dim.
        walker_pos: np.array, optional
            The initial position of the walkers. If not specified, the function samples random positions from the prior.
        nsamples:int, optional
            The number of samples per walker. Default is 1000.
        nprocesses: int, optional
            The number of processes used to compute the likelihood for the walkers, needs `pathos` for values > 1.
            Default is the number of cpu cores if `pathos` is available, otherwise 1.

        Returns
        -------
        sampler: emcee.EnsembleSampler
            This function returns the state of the sampler. To look at the chain of the internal flattened parameters,
            run `sampler.get_chain()`. Use this to judge whether the chain has sufficiently converged. Either rerun
            `mcmc_latent_inference(..., sampler=sampler) to continue the chain or `mcmc_latent_inference_process_result(...)`
            to process the result.

        Examples
        --------
        For the structure of the model input paramters, in particular `param_priors, init_priors`, see the documentation
        of `latent_infer_parameters`. To start sampling the posterior, run
        >>> sampler = estimator.mcmc_latent_inference(obs, fltr, Tf, contactMatrix, param_priors, init_priors, verbose=True)

        To judge the convergence of this chain, we can look at the trace plot of all the chains (for a moderate number of
        dimensions `dim`)
        >>> fig, axes = plt.subplots(dim, sharex=True)
        >>> samples = sampler.get_chain()
        >>> for i in range(dim):
                ax = axes[i]
                ax.plot(samples[:, :, i], "k", alpha=0.3)
                ax.set_xlim(0, len(samples))
        >>> axes[-1].set_xlabel("step number");

        For more detailed convergence metrics, see the documentation of `emcee`. To continue running this chain, we can
        call this function again with the sampler as argument
        >>> sampler = estimator.mcmc_latent_inference(obs, fltr, Tf, contactMatrix, param_priors, init_priors,
                                                      verbose=True, sampler=sampler)

        This procudes 1000 additional samples in each chain. To process the results, call
        `mcmc_latent_inference_process_result`.
        """
        if emcee is None:
            raise Exception("MCMC sampling needs optional dependency `emcee` which was not found.")

        if nprocesses == 0:
            if pathos_mp:
                # Optional dependecy for multiprocessing (pathos) is installed.
                nprocesses = pathos_mp.cpu_count()
            else:
                nprocesses = 1

        if nprocesses > 1 and pathos_mp is None:
            raise Exception("The Python package `pathos` is needed for multiprocessing.")

        self.contactMatrix = contactMatrix
        fltr, obs, obs0 = pyross.utils.process_latent_data(fltr, obs)

        # Read in parameter priors
        keys, param_guess, param_stds, param_bounds, param_guess_range, \
        is_scale_parameter, scaled_param_guesses \
            = pyross.utils.parse_param_prior_dict(param_priors, self.M)

        # Read in initial conditions priors
        init_guess, init_stds, init_bounds, init_flags, init_fltrs \
            = pyross.utils.parse_init_prior_dict(init_priors, self.dim, len(obs0))

        # Concatenate the flattend parameter guess with init guess
        param_length = param_guess.shape[0]
        guess = np.concatenate([param_guess, init_guess]).astype(DTYPE)
        stds = np.concatenate([param_stds,init_stds]).astype(DTYPE)
        bounds = np.concatenate([param_bounds, init_bounds], axis=0).astype(DTYPE)

        s, scale = pyross.utils.make_log_norm_dist(guess, stds)

        ndim = len(guess)

        if nwalkers is None:
            nwalkers = 2*ndim

        loglike_args = {'bounds':bounds, 'param_keys':keys, 'param_guess_range':param_guess_range,
                        'is_scale_parameter':is_scale_parameter, 'scaled_param_guesses':scaled_param_guesses,
                        'param_length':param_length, 'obs':obs, 'fltr':fltr, 'Tf':Tf, 'obs0':obs0,
                        'init_flags':init_flags, 'init_fltrs': init_fltrs, 's':s, 'scale':scale,
                        'tangent':tangent}

        if walker_pos is None:
             # If not specified, sample initial positions of walkers from prior.
            p0 = lognorm.rvs(s, scale=scale, size=(nwalkers, ndim))
        else:
            p0 = walker_pos

        if sampler is None:
            # Start a new MCMC chain.
            if nprocesses > 1:
                mcmc_pool = pathos_mp.ProcessingPool(nprocesses)
                sampler = emcee.EnsembleSampler(nwalkers, ndim, self._logposterior_latent,
                                                kwargs=loglike_args, pool=mcmc_pool)
            else:
                sampler = emcee.EnsembleSampler(nwalkers, ndim, self._logposterior_latent,
                                                kwargs=loglike_args)

            sampler.run_mcmc(p0, nsamples, progress=verbose)
        else:
            # Continue running an existing MCMC chain.
            if nprocesses > 1:
                # Restart the pool we closed at the end of the previous run.
                sampler.pool = pathos_mp.ProcessingPool(nprocesses)
            elif sampler.pool is not None:
                # If the user decided to not have multiprocessing in a subsequent run, we need
                # to reset the pool in the emcee.EnsembleSampler.
                sampler.pool = None

            sampler.run_mcmc(None, nsamples, progress=verbose)

        if sampler.pool is not None:
            sampler.pool.close()
            sampler.pool.join()
            sampler.pool.clear()

        return sampler

    def mcmc_latent_inference_process_result(self, sampler, obs, fltr, param_priors, init_priors,
                                            flat=True, discard=0, thin=1):
        """
        Take the sampler generated by `mcmc_latent_inference` and produce output dictionaries for further use
        in the pyross framework.

        Parameters
        ----------
        sampler: emcee.EnsembleSampler
            Output of `mcmc_latent_inference`.
        obs: 2d numpy.array
            The observed trajectories with reduced number of variables
            (number of data points, (age groups * observed model classes))
        fltr: 2d numpy.array
            A matrix of shape (no. observed variables, no. total variables),
            such that obs_{ti} = fltr_{ij} * X_{tj}
        param_priors: dict
            A dictionary for priors for the model parameters.
            See `infer_parameters` for further explanations.
        init_priors: dict
            A dictionary for priors for the initial conditions.
            See `latent_infer_parameters` for further explanations.
        flat: bool, optional
            This decides whether to return the samples as for each chain separately (False) or as as a combined
            list (True). Default is True.
        discard: int, optional
            The number of initial samples to discard in each chain (to account for burn-in). Default is 0.
        thin: int, optional
            Thin out the chain by taking only the n-tn element in each chain. Default is 1 (no thinning).

        Returns
        -------
        output_samples: list of dict (if flat=True), or list of list of dict (if flat=False)
            The processed posterior samples.
        """
        fltr, obs, obs0 = pyross.utils.process_latent_data(fltr, obs)

        # Read in parameter priors
        keys, param_guess, param_stds, param_bounds, param_guess_range, \
        is_scale_parameter, scaled_param_guesses \
            = pyross.utils.parse_param_prior_dict(param_priors, self.M)

        # Read in initial conditions priors
        init_guess, init_stds, init_bounds, init_flags, init_fltrs \
            = pyross.utils.parse_init_prior_dict(init_priors, self.dim, len(obs0))

        # Concatenate the flattend parameter guess with init guess
        param_length = param_guess.shape[0]
        guess = np.concatenate([param_guess, init_guess]).astype(DTYPE)
        stds = np.concatenate([param_stds,init_stds]).astype(DTYPE)
        bounds = np.concatenate([param_bounds, init_bounds], axis=0).astype(DTYPE)

        s, scale = pyross.utils.make_log_norm_dist(guess, stds)

        samples = sampler.get_chain(flat=flat, thin=thin, discard=discard)
        log_posts = sampler.get_log_prob(flat=flat, thin=thin, discard=discard)
        samples_per_chain = samples.shape[0]
        nr_chains = 1 if flat else samples.shape[1]
        if flat:
            output_samples = []
        else:
            output_samples = [[] for _ in nr_chains]

        for i in range(samples_per_chain):
            for j in range(nr_chains):
                if flat:
                    sample = samples[i,:]
                    l_post = log_posts[i]
                else:
                    sample = samples[i, j, :]
                    l_post = log_posts[i]
                weight = 1.0 / (samples_per_chain * nr_chains)
                param_estimates = sample[:param_length]
                orig_params = pyross.utils.unflatten_parameters(param_estimates,
                                                                param_guess_range,
                                                                is_scale_parameter,
                                                                scaled_param_guesses)

                init_estimates = sample[param_length:]
                sample_params_dict = self.fill_params_dict(keys, orig_params)
                self.set_params(sample_params_dict)
                self.set_det_model(sample_params_dict)
                map_x0 = self._construct_inits(init_estimates, init_flags, init_fltrs,
                                            obs0, fltr[0])
                l_prior = np.sum(lognorm.logpdf(sample, s, scale=scale))
                l_like = l_post - l_prior
                output_dict = {
                    'map_params_dict':sample_params_dict, 'map_x0':map_x0,
                    'flat_map':sample, 'weight':weight,
                    'log_posterior':l_post, 'log_prior':l_prior, 'log_likelihood':l_like,
                    'is_scale_parameter':is_scale_parameter,
                    'flat_param_guess_range':param_guess_range,
                    'scaled_param_guesses':scaled_param_guesses,
                    'init_flags': init_flags, 'init_fltrs': init_fltrs
                }
                if flat:
                    output_samples.append(output_dict)
                else:
                    output_samples[j].append(output_dict)

        return output_samples


    def _latent_infer_control_to_minimize(self, params, grad=0, generator=None,
                                            intervention_fun=None, param_keys=None,
                                            param_guess_range=None, is_scale_parameter=None,
                                            scaled_param_guesses=None, param_length=None,
                                            obs=None, fltr=None, Tf=None, obs0=None,
                                            init_flags=None, init_fltrs=None,
                                            s=None, scale=None, tangent=None):
        """Objective function for minimization call in latent_infer_control."""
        inits = params[param_length:].copy()
        orig_params = pyross.utils.unflatten_parameters(params[:param_length],
                                                        param_guess_range,
                                                        is_scale_parameter,
                                                         scaled_param_guesses)
        kwargs = {k:orig_params[i] for (i, k) in enumerate(param_keys)}
        if intervention_fun is None:
            self.contactMatrix = generator.constant_contactMatrix(**kwargs)
        else:
            self.contactMatrix = generator.intervention_custom_temporal(intervention_fun, **kwargs)

        x0 = self._construct_inits(inits, init_flags, init_fltrs,
                                    obs0, fltr[0])
        penalty = self._penalty_from_negative_values(x0)
        x0[x0<0] = 0.1/self.Omega # set to be small and positive

        minus_logp = self._obtain_logp_for_lat_traj(x0, obs, fltr[1:], Tf, tangent=tangent)
        minus_logp -= np.sum(lognorm.logpdf(params, s, scale=scale))
        minus_logp += penalty*fltr.shape[0] # add penalty for negative inits

        return minus_logp

    def latent_infer_control(self, obs, fltr, Tf, generator, param_priors, init_priors,
                            intervention_fun=None, tangent=False,
                            verbose=False, ftol=1e-5, global_max_iter=100,
                            local_max_iter=100, global_atol=1., enable_global=True,
                            enable_local=True, cma_processes=0, cma_population=16):
        """
        Compute the maximum a-posteriori (MAP) estimate of the change of control parameters for a SIR type model in
        lockdown with partially observed classes. The unobserved classes are treated as latent variables. The lockdown
        is modelled by scaling the contact matrices for contact at work, school, and other (but not home) uniformly in
        all age groups. This function infers the scaling parameters.

        Parameters
        ----------
        obs:
            Observed trajectory (number of data points x (age groups * observed model classes)).
        fltr: boolean sequence or array
            True for observed and False for unobserved classes.
            e.g. if only Is is known for SIR with one age group, fltr = [False, False, True]
        Tf: float
            Total time of the trajectory
        generator: pyross.contactMatrix
            A pyross.contactMatrix object that generates a contact matrix function with specified lockdown
            parameters.
        param_priors: dict
            A dictionary for param priors. See `infer_parameters` for further explanations.
        init_priors: dict
            A dictionary for priors for initial conditions. See `latent_infer_parameters` for further explanations.
        intervention_fun: callable, optional
            The calling signature is `intervention_func(t, **kwargs)`,
            where t is time and kwargs are other keyword arguments for the function.
            The function must return (aW, aS, aO), where aW, aS and aO are (2, M) arrays.
            The contact matrices are then rescaled as :math:`aW[0]_i CW_{ij} aW[1]_j` etc.
            If not set, assume intervention that's constant in time.
            See `contactMatrix.constant_contactMatrix` for details on the keyword parameters.
        tangent: bool, optional
            Set to True to use tangent space inference. Default is false.
        verbose: bool, optional
            Set to True to see intermediate outputs from the optimizer.
        ftol: double
            Relative tolerance of logp
        global_max_iter: int, optional
            Number of global optimisations performed.
        local_max_iter: int, optional
            Number of local optimisation performed.
        global_atol: float
            The absolute tolerance for global minimisation.
        enable_global: bool, optional
            Set to True to enable global optimisation.
        enable_local: bool, optional
            Set to True to enable local optimisation.
        cma_processes: int, optional
            Number of parallel processes used for global optimisation.
        cma_population: int, optional
            The number of samples used in each step of the CMA algorithm.

        Returns
        -------
        output_dict: dict
            A dictionary containing the following keys for users:

            map_params_dict: dict
                dictionary for MAP estimates for control parameters
            map_x0: np.array
                MAP estimates for the initial conditions
            -logp: float
                Value of -logp at MAP.
        """
        fltr, obs, obs0 = pyross.utils.process_latent_data(fltr, obs)

        # Read in parameter priors
        keys, param_guess, param_stds, param_bounds, param_guess_range, \
        is_scale_parameter, scaled_param_guesses \
            = pyross.utils.parse_param_prior_dict(param_priors, self.M)

        # Read in initial conditions priors
        init_guess, init_stds, init_bounds, init_flags, init_fltrs \
            = pyross.utils.parse_init_prior_dict(init_priors, self.dim, len(obs0))

        # Concatenate the flattend parameter guess with init guess
        param_length = param_guess.shape[0]
        guess = np.concatenate([param_guess, init_guess]).astype(DTYPE)
        stds = np.concatenate([param_stds,init_stds]).astype(DTYPE)
        bounds = np.concatenate([param_bounds, init_bounds], axis=0).astype(DTYPE)

        s, scale = pyross.utils.make_log_norm_dist(guess, stds)
        cma_stds = np.minimum(stds, (bounds[:, 1]-bounds[:, 0])/3)

        minimize_args = {'generator':generator, 'intervention_fun':intervention_fun,
                       'param_keys':keys, 'param_guess_range':param_guess_range,
                       'is_scale_parameter':is_scale_parameter,
                       'scaled_param_guesses':scaled_param_guesses,
                       'param_length':param_length,
                       'obs':obs, 'fltr':fltr, 'Tf':Tf, 'obs0':obs0,
                       'init_flags':init_flags, 'init_fltrs': init_fltrs,
                       's':s, 'scale':scale, 'tangent':tangent}
        res = minimization(self._latent_infer_control_to_minimize,
                          guess, bounds, ftol=ftol,
                          global_max_iter=global_max_iter,
                          local_max_iter=local_max_iter, global_atol=global_atol,
                          enable_global=enable_global, enable_local=enable_local,
                          cma_processes=cma_processes,
                          cma_population=cma_population, cma_stds=cma_stds,
                          verbose=verbose, args_dict=minimize_args)
        estimates = res[0]

        # Get the parameters (in their original structure) from the flattened parameter vector.
        param_estimates = estimates[:param_length]
        orig_params = pyross.utils.unflatten_parameters(param_estimates,
                                                      param_guess_range,
                                                      is_scale_parameter,
                                                      scaled_param_guesses)
        init_estimates = estimates[param_length:]
        map_params_dict = {k:orig_params[i] for (i, k) in enumerate(keys)}

        if intervention_fun is None:
            self.contactMatrix = generator.constant_contactMatrix(**map_params_dict)
        else:
            self.contactMatrix = generator.intervention_custom_temporal(intervention_fun, **map_params_dict)
        map_x0 = self._construct_inits(init_estimates, init_flags, init_fltrs,
                                    obs0, fltr[0])
        l_post = -res[1]
        l_prior = np.sum(lognorm.logpdf(estimates, s, scale=scale))
        l_like = l_post - l_prior
        output_dict = {
            'map_params_dict':map_params_dict, 'map_x0':map_x0, 'flat_map':estimates,
            'log_posterior':l_post, 'log_prior':l_prior, 'log_likelihood':l_like,
            'param_keys': keys, 'param_guess_range': param_guess_range,
            'is_scale_parameter':is_scale_parameter, 'param_length':param_length,
            'scaled_param_guesses':scaled_param_guesses,
            'init_flags': init_flags, 'init_fltrs': init_fltrs,
            's':s, 'scale': scale
        }
        return output_dict



    def compute_hessian_latent(self, obs, fltr, Tf, contactMatrix, map_dict,
                               tangent=False, eps=1.e-3, fd_method="central"):
        '''Computes the Hessian over the parameters and initial conditions.

        Parameters
        ----------
        x: 2d numpy.array
           Observed trajectory (number of data points x (age groups * model classes)).
        Tf: float
           Total time of the trajectory.
        contactMatrix: callable
           A function that takes time (t) as an argument and returns the contactMatrix.
        map_dict: dict
           Dictionary returned by `latent_infer_parameters`.
        eps: float or numpy.array, optional
           The step size of the Hessian calculation, default=1e-3.
        fd_method: str, optional
           The type of finite-difference scheme used to compute the hessian, supports "forward" and "central".

        Returns
        -------
        hess: numpy.array
            The Hessian over (flat) parameters and initial conditions.
        '''
        self.contactMatrix = contactMatrix
        fltr, obs, obs0 = pyross.utils.process_latent_data(fltr, obs)
        flat_maps = map_dict['flat_map']
        kwargs = {}
        for key in ['param_keys', 'param_guess_range', 'is_scale_parameter',
                    'scaled_param_guesses', 'param_length', 'init_flags',
                    'init_fltrs', 's', 'scale', ]:
            kwargs[key] = map_dict[key]
        def minuslogp(y):
            return self._latent_minus_logp(y, obs=obs, fltr=fltr, Tf=Tf, obs0=obs0,
                                           tangent=tangent, **kwargs)
        hess = pyross.utils.hessian_finite_difference(flat_maps, minuslogp, eps, method=fd_method)
        return hess

    # def error_bars_latent(self, param_keys, init_fltr, maps, prior_mean, prior_stds, obs, fltr, Tf, Nf, contactMatrix,
    #                       tangent=False, infer_scale_parameter=False, eps=1.e-3, obs0=None, fltr0=None, fd_method="central"):
    #     hessian = self.compute_hessian_latent(param_keys, init_fltr, maps, prior_mean, prior_stds, obs, fltr, Tf, Nf,
    #                                           contactMatrix, tangent, infer_scale_parameter, eps, obs0, fltr0, fd_method=fd_method)
    #     return np.sqrt(np.diagonal(np.linalg.inv(hessian)))


    def sample_gaussian_latent(self, N, map_estimate, cov, obs, fltr, Tf, contactMatrix, param_priors, init_priors,
                               tangent=False):
        """
        Sample `N` samples of the parameters from the Gaussian centered at the MAP estimate with specified
        covariance `cov`.

        Parameters
        ----------
        N: int
            The number of samples.
        map_estimate: dict
            The MAP estimate, e.g. as computed by `inference.latent_infer_parameters`.
        cov: np.array
            The covariance matrix of the flat parameters.
        obs:  np.array
            The partially observed trajectory.
        fltr: 2d np.array
            The filter for the observation such that
            :math:`F_{ij} x_j (t) = obs_i(t)`
        Tf: float
            The total time of the trajectory.
        contactMatrix: callable
            A function that returns the contact matrix at time t (input).
        param_priors: dict
            A dictionary that specifies priors for parameters.
            See `infer_parameters` for examples.
        init_priors: dict
            A dictionary that specifies priors for initial conditions.
            See below for examples.
        tangent: bool, optional
            Set to True to use tangent space inference. Default is False.

        Returns
        -------
        samples: list of dict
            N samples of the Gaussian distribution.
        """
        self.contactMatrix = contactMatrix
        fltr, obs, obs0 = pyross.utils.process_latent_data(fltr, obs)

        # Read in parameter priors
        keys, param_guess, param_stds, param_bounds, param_guess_range, \
        is_scale_parameter, scaled_param_guesses \
            = pyross.utils.parse_param_prior_dict(param_priors, self.M)

        # Read in initial conditions priors
        init_guess, init_stds, init_bounds, init_flags, init_fltrs \
            = pyross.utils.parse_init_prior_dict(init_priors, self.dim, len(obs0))

        # Concatenate the flattend parameter guess with init guess
        param_length = param_guess.shape[0]
        guess = np.concatenate([param_guess, init_guess]).astype(DTYPE)
        stds = np.concatenate([param_stds,init_stds]).astype(DTYPE)
        bounds = np.concatenate([param_bounds, init_bounds], axis=0).astype(DTYPE)

        s, scale = pyross.utils.make_log_norm_dist(guess, stds)
        cma_stds = np.minimum(stds, (bounds[:, 1]-bounds[:, 0])/3)

        loglike_args = {'param_keys':keys, 'param_guess_range':param_guess_range,
                        'is_scale_parameter':is_scale_parameter,
                        'scaled_param_guesses':scaled_param_guesses,
                        'param_length':param_length,
                        'obs':obs, 'fltr':fltr, 'Tf':Tf, 'obs0':obs0,
                        'init_flags':init_flags, 'init_fltrs': init_fltrs,
                        'tangent':tangent}

        # Sample the flat parameters.
        mean = map_estimate['flat_map']
        sample_parameters = np.random.multivariate_normal(mean, cov, N)

        samples = []
        for sample in sample_parameters:
            new_sample = map_estimate.copy()
            new_sample['flat_params'] = sample
            param_estimates = sample[:map_estimate['param_length']]
            init_estimates = sample[map_estimate['param_length']:]
            new_sample['map_params_dict'] = \
                pyross.utils.unflatten_parameters(param_estimates, map_estimate['param_guess_range'],
                        map_estimate['is_scale_parameter'], map_estimate['scaled_param_guesses'])
            new_sample['map_x0'] = self._construct_inits(init_estimates, map_estimate['init_flags'],
                                      map_estimate['init_fltrs'], obs0, fltr[0])
            l_like = self._loglike_latent(sample, **loglike_args)
            l_prior = np.sum(lognorm.logpdf(sample, s, scale=scale))
            l_post = l_like + l_prior
            new_sample['log_posterior'] = l_post
            new_sample['log_prior'] = l_prior
            new_sample['log_likelihood'] = l_like
            samples.append(new_sample)

        return samples


    def log_G_evidence_latent(self, obs, fltr, Tf, contactMatrix, map_dict, tangent=False, eps=1.e-3,
                              fd_method="central"):
        """Compute the evidence using a Laplace approximation at the MAP estimate.

        Parameters
        ----------
        x: 2d numpy.array
           Observed trajectory (number of data points x (age groups * model classes))
        Tf: float
           Total time of the trajectory
        contactMatrix: callable
           A function that takes time (t) as an argument and returns the contactMatrix
        map_dict: dict
           MAP estimate returned by infer_parameters
        eps: float or numpy.array, optional
           The step size of the Hessian calculation, default=1e-3
        fd_method: str, optional
           The type of finite-difference scheme used to compute the hessian, supports "forward" and "central".

        Returns
        -------
        log_evidence: float
            The log-evidence computed via Laplace approximation at the MAP estimate."""
        logP_MAPs = map_dict['log_posterior']
        A = self.compute_hessian_latent(obs, fltr, Tf, contactMatrix, map_dict, tangent, eps, fd_method)
        k = A.shape[0]

        return logP_MAPs - 0.5*np.log(np.linalg.det(A)) + k/2*np.log(2*np.pi)

    def minus_logp_red(self, parameters, np.ndarray x0, np.ndarray obs,
                            np.ndarray fltr, double Tf, contactMatrix, tangent=False):
        '''Computes -logp for a latent trajectory

        Parameters
        ----------
        parameters: dict
            A dictionary of parameter values, same as the ones required for initialisation.
        x0: numpy.array
            Initial conditions
        obs: numpy.array
            The observed trajectory without the initial datapoint
        fltr: boolean sequence or array
            True for observed and False for unobserved.
            e.g. if only Is is known for SIR with one age group, fltr = [False, False, True]
        Tf: float
            The total time of the trajectory
        contactMatrix: callable
            A function that returns the contact matrix at time t (input).
        tangent: bool, optional
            Set to True to do inference in tangent space (might be less robust but a lot faster). Default is False.

        Returns
        -------
        minus_logp: float
            -log(p) for the observed trajectory with the given parameters and initial conditions
        '''

        cdef double minus_log_p
        cdef Py_ssize_t nClass=int(self.dim/self.M)
        self.contactMatrix = contactMatrix
        fltr, obs, obs0 = pyross.utils.process_latent_data(fltr, obs)

        # check that x0 is consistent with obs0
        x0_obs = fltr[0].dot(x0)
        if not np.allclose(x0_obs, obs0):
            print('x0 not consistent with obs0. '
                  'Using x0 in the calculation of logp...')
        self.set_params(parameters)
        self.set_det_model(parameters)
        minus_logp = self._obtain_logp_for_lat_traj(x0, obs, fltr[1:], Tf, tangent)
        return minus_logp

    def get_mean_inits(self, init_priors, np.ndarray obs0, np.ndarray fltr0):
        '''Construct full initial conditions from the prior dict

        Parameters
        ----------
        init_priors: dict
            A dictionary for priors for initial conditions.
            Same as the `init_priors` passed to `latent_infer_parameters`.
            In this function, only takes the mean.
        obs0: numpy.array
            Observed initial conditions.
        fltr0: numpy.array
            Filter for the observed initial conditons.

        Returns
        -------
        x0: numpy.array
            Full initial conditions.
        '''
        init_mean, _, _, init_flags, init_fltrs \
            = pyross.utils.parse_init_prior_dict(init_priors, self.dim, len(obs0))
        x0 = self._construct_inits(init_mean, init_flags, init_fltrs, obs0, fltr0)
        return x0

    cpdef find_fastest_growing_lin_mode(self, double t):
        cdef:
            np.ndarray [DTYPE_t, ndim=2] J
            np.ndarray [DTYPE_t, ndim=1] x0, v, mode=np.empty((self.dim), dtype=DTYPE)
            list indices
            Py_ssize_t S_index, M=self.M, i, j, n_inf, n, index
        # assume no infected at the start and compute eig vecs for the infectious species
        x0 = np.zeros((self.dim), dtype=DTYPE)
        S_index = self.class_index_dict['S']
        x0[S_index*M:(S_index+1)*M] = self.fi
        self.compute_jacobian_and_b_matrix(x0, t,
                                           b_matrix=False, jacobian=True)
        indices = self.infection_indices()
        n_inf = len(indices)
        J = self.J[indices][:, :, indices, :].reshape((n_inf*M, n_inf*M))
        sign, eigvec = pyross.utils.largest_real_eig(J)
        if not sign: # if eigval not positive, just return the zero state
            return np.zeros(self.dim)
        else:
            eigvec = np.abs(eigvec)/np.linalg.norm(eigvec, ord=1)/self.Omega

            # substitute in infections and recompute fastest growing linear mode
            for (j, i) in enumerate(indices):
                x0[i*M:(i+1)*M] = eigvec[j*M:(j+1)*M]
            self.compute_jacobian_and_b_matrix(x0, t,
                                               b_matrix=False, jacobian=True)
            _, v = pyross.utils.largest_real_eig(self.J_mat)
            if v[S_index*M] > 0:
                v = - v
            return v/np.linalg.norm(v, ord=1)

    def set_lyapunov_method(self, lyapunov_method):
        '''Sets the method used for deterministic integration for the SIR_type model

        Parameters
        ----------
        lyapunov_method: str
            The name of the integration method. Choose between 'LSODA', 'RK45', 'RK2' and 'euler'.
        '''
        if lyapunov_method not in ['LSODA', 'RK45', 'RK2', 'euler']:
            raise Exception('{} not implemented. Choose between LSODA, RK45, RK2 and euler'.format(lyapunov_method))
        self.lyapunov_method=lyapunov_method

    def set_det_method(self, det_method):
        '''Sets the method used for deterministic integration for the SIR_type model

        Parameters
        ----------
        det_method: str
            The name of the integration method. Choose between 'LSODA' and 'RK45'.
        '''
        if det_method not in ['LSODA', 'RK45']:
            raise Exception('{} not implemented. Choose between LSODA and RK45'.format(det_method))
        self.det_method=det_method

    def set_det_model(self, parameters):
        '''
        Sets the internal deterministic model with given epidemiological parameters

        Parameters
        ----------
        parameters: dict
            A dictionary of parameter values, same as the ones required for initialisation.
        '''
        raise NotImplementedError("Please Implement set_det_model in subclass")

    def set_contact_matrix(self, contactMatrix):
        '''
        Sets the internal contact matrix

        Parameters
        ----------
        contactMatrix: callable
            A function that returns the contact matrix given time, with call
            signature contactMatrix(t).
        '''
        self.contactMatrix = contactMatrix

    def make_params_dict(self):
        raise NotImplementedError("Please Implement make_params_dict in subclass")

    def fill_params_dict(self, keys, params):
        '''Returns a full dictionary for epidemiological parameters with some changed values

        Parameters
        ----------
        keys: list of String
            A list of names of parameters to be changed.
        params: numpy.array of list
            An array of the same size as keys for the updated value.

        Returns
        -------
        full_parameters: dict
            A dictionary of epidemiological parameters.
            For parameter names specified in `keys`, set the values to be the ones in `params`;
            for the others, use the values stored in the class.
        '''
        full_parameters = self.make_params_dict()
        for (i, k) in enumerate(keys):
            if k in self.param_keys:
                full_parameters[k] = params[i]
            else:
                raise Exception('{} is not a parameter of the model'.format(k))
        return full_parameters

    def set_params(self, parameters):
        '''Sets epidemiological parameters used for evaluating -log(p)

        Parameters
        ----------
        parameters: dict
            A dictionary containing all epidemiological parameters.
            Same keys as the one used to initialise the class.

        Notes
        -----
        Can use `fill_params_dict` to generate the full dictionary if only a few parameters are changed
        '''

        self.beta = pyross.utils.age_dep_rates(parameters['beta'], self.M, 'beta')
        self.gIa = pyross.utils.age_dep_rates(parameters['gIa'], self.M, 'gIa')
        self.gIs = pyross.utils.age_dep_rates(parameters['gIs'], self.M, 'gIs')
        self.fsa = pyross.utils.age_dep_rates(parameters['fsa'], self.M, 'fsa')
        self.alpha = pyross.utils.age_dep_rates(parameters['alpha'], self.M, 'alpha')

    def _construct_inits(self, init_guess, flags, fltrs, obs0, fltr0):
        cdef:
            np.ndarray x0=np.empty(self.dim, dtype=DTYPE), x0_lin_mode, x0_ind
            np.ndarray [BOOL_t, ndim=1] mask, init_fltr
            Py_ssize_t start=0
        if flags[0]: # lin mode
            coeff = init_guess[0]
            x0_lin_mode = self._lin_mode_inits(coeff)
            mask = fltrs[0].astype('bool')
            x0[mask] = x0_lin_mode[mask]
            start += 1
        if flags[1]: # independent guesses
            x0_ind = init_guess[start:]
            mask = fltrs[1].astype('bool')
            x0[mask] = x0_ind
        init_fltr = np.logical_or(fltrs[0], fltrs[1])
        partial_inits = x0[init_fltr]
        return self._fill_initial_conditions(partial_inits, obs0, init_fltr, fltr0)

    def _lin_mode_inits(self, double coeff):
        cdef double [:] v, x0, fi=self.fi
        v = self.find_fastest_growing_lin_mode(0)
        v = np.multiply(v, coeff)
        x0 = np.zeros((self.dim), dtype=DTYPE)
        x0[:self.M] = fi
        return np.add(x0, v)

    def _fill_initial_conditions(self, np.ndarray partial_inits, double [:] obs_inits,
                                        np.ndarray init_fltr, np.ndarray fltr):
        cdef:
            np.ndarray x0=np.empty(self.dim, dtype=DTYPE)
            double [:] z, unknown_inits, partial_inits_memview=partial_inits.astype(DTYPE)
        z = np.subtract(obs_inits, np.dot(fltr[:, init_fltr], partial_inits_memview))
        q, r = np.linalg.qr(fltr[:, np.invert(init_fltr)])
        unknown_inits = solve_triangular(r, q.T @ z)
        x0[init_fltr] = partial_inits_memview
        x0[np.invert(init_fltr)] = unknown_inits
        return x0

    cdef double _obtain_logp_for_traj(self, double [:, :] x, double Tf):
        cdef:
            double log_p = 0
            double [:] xi, xf, dev
            double [:, :] cov, xm
            Py_ssize_t i, Nf=x.shape[0], steps=self.steps
            double [:] time_points = np.linspace(0, Tf, Nf)
        for i in range(Nf-1):
            xi = x[i]
            xf = x[i+1]
            ti = time_points[i]
            tf = time_points[i+1]
            xm, sol = self.integrate(xi, ti, tf, steps, dense_output=True)
            cov = self._estimate_cond_cov(sol, ti, tf)
            dev = np.subtract(xf, xm[steps-1])
            log_p += self._log_cond_p(dev, cov)
        return -log_p

    cdef double _obtain_logp_for_lat_traj(self, double [:] x0, double [:] obs_flattened, np.ndarray fltr,
                                            double Tf, tangent=False):
        cdef:
            Py_ssize_t reduced_dim=obs_flattened.shape[0], Nf=fltr.shape[0]+1
            double [:, :] xm
            double [:] xm_red, dev
            np.ndarray[DTYPE_t, ndim=2] cov_red, full_cov
        if tangent:
            xm, full_cov = self.obtain_full_mean_cov_tangent_space(x0, Tf, Nf)
        else:
            xm, full_cov = self.obtain_full_mean_cov(x0, Tf, Nf)
        full_fltr = sparse.block_diag(fltr)
        cov_red = full_fltr@full_cov@np.transpose(full_fltr)
        xm_red = full_fltr@(np.ravel(xm))
        dev=np.subtract(obs_flattened, xm_red)
        cov_red_inv_dev, ldet = pyross.utils.solve_symmetric_close_to_singular(cov_red, dev)
        log_p = -np.dot(dev, cov_red_inv_dev)*(self.Omega/2)
        log_p -= (ldet-reduced_dim*log(self.Omega))/2 + (reduced_dim/2)*log(2*PI)
        return -log_p

    cdef double _obtain_logp_for_traj_tangent(self, double [:, :] x, double Tf):
        cdef:
            double [:, :] dx, cov
            double [:] xt, time_points, dx_det
            double dt, logp, t
            Py_ssize_t i, Nf=x.shape[0]
        time_points = np.linspace(0, Tf, Nf)
        dt = time_points[2]
        dx = np.gradient(x, axis=0)*2
        logp = 0
        for i in range(1, Nf-1):
            xt = x[i]
            t = time_points[i]
            self.det_model.set_contactMatrix(t, self.contactMatrix)
            self.det_model.rhs(np.multiply(xt, self.Omega), t)
            dx_det = np.multiply(dt/self.Omega, self.det_model.dxdt)
            self.compute_jacobian_and_b_matrix(xt, t)
            cov = np.multiply(dt, self.convert_vec_to_mat(self.B_vec))
            dev = np.subtract(dx[i], dx_det)
            logp += self._log_cond_p(dev, cov)
        return -logp

    cdef double _log_cond_p(self, double [:] x, double [:, :] cov):
        cdef:
            double [:] invcov_x
            double log_cond_p
            double det
        invcov_x, ldet = pyross.utils.solve_symmetric_close_to_singular(cov, x)
        log_cond_p = - np.dot(x, invcov_x)*(self.Omega/2) - (self.dim/2)*log(2*PI)
        log_cond_p -= (ldet - self.dim*log(self.Omega))/2
        log_cond_p -= self.dim*np.log(self.Omega)
        return log_cond_p

    cdef _estimate_cond_cov(self, object sol, double t1, double t2):
        cdef:
            double [:] cov_vec, sigma0=np.zeros((self.vec_size), dtype=DTYPE)
            double [:, :] cov

        def rhs(t, sig):
            x = sol(t)/self.Omega # sol is an ODESolver obj for extensive variables
            self.compute_jacobian_and_b_matrix(x, t, b_matrix=True, jacobian=True)
            self._compute_dsigdt(sig)
            return self.dsigmadt

        cov_vec = self._solve_lyapunov_type_eq(rhs, sigma0, t1, t2, self.steps)
        cov = self.convert_vec_to_mat(cov_vec)
        return cov

    cpdef obtain_full_mean_cov(self, double [:] x0, double Tf, Py_ssize_t Nf):
        cdef:
            Py_ssize_t dim=self.dim, i
            double [:, :] xm=np.empty((Nf, dim), dtype=DTYPE)
            double [:] time_points=np.linspace(0, Tf, Nf)
            double [:] xi, xf
            double [:, :] cond_cov, cov, temp
            double [:, :, :, :] full_cov
            double ti, tf
        xm, sol = self.integrate(x0, 0, Tf, Nf, dense_output=True,
                                           maxNumSteps=self.steps*Nf)
        cov = np.zeros((dim, dim), dtype=DTYPE)
        full_cov = np.zeros((Nf-1, dim, Nf-1, dim), dtype=DTYPE)
        for i in range(Nf-1):
            ti = time_points[i]
            tf = time_points[i+1]
            cond_cov = self._estimate_cond_cov(sol, ti, tf)
            self._obtain_time_evol_op(sol, ti, tf)
            cov = np.add(self.U@cov@self.U.T, cond_cov)
            full_cov[i, :, i, :] = cov
            if i>0:
                for j in range(0, i):
                    temp = full_cov[j, :, i-1, :]@self.U.T
                    full_cov[j, :, i, :] = temp
                    full_cov[i, :, j, :] = temp.T
        # returns mean and cov for all but first (fixed!) time point
        return xm[1:], np.reshape(full_cov, ((Nf-1)*dim, (Nf-1)*dim))

    cpdef obtain_full_mean_cov_tangent_space(self, double [:] x0, double Tf, Py_ssize_t Nf):
        cdef:
            Py_ssize_t dim=self.dim, i
            double [:, :] xm=np.empty((Nf, dim), dtype=DTYPE)
            double [:] time_points=np.linspace(0, Tf, Nf)
            double [:] xt
            double [:, :] cov, cond_cov, U, J_dt, temp
            double [:, :, :, :] full_cov
            double t, dt=time_points[1]
        xm = self.integrate(x0, 0, Tf, Nf, maxNumSteps=self.steps*Nf)
        full_cov = np.zeros((Nf-1, dim, Nf-1, dim), dtype=DTYPE)
        cov = np.zeros((dim, dim), dtype=DTYPE)
        for i in range(Nf-1):
            t = time_points[i]
            xt = xm[i]
            self.compute_jacobian_and_b_matrix(xt, t, b_matrix=True, jacobian=True)
            cond_cov = np.multiply(dt, self.convert_vec_to_mat(self.B_vec))
            J_dt = np.multiply(dt, self.J_mat)
            U = np.add(np.identity(dim), J_dt)
            cov = np.add(np.dot(np.dot(U, cov), U.T), cond_cov)
            full_cov[i, :, i, :] = cov
            if i>0:
                for j in range(0, i):
                    temp = np.dot(full_cov[j, :, i-1, :], U.T)
                    full_cov[j, :, i, :] = temp
                    full_cov[i, :, j, :] = temp.T
        return xm[1:], np.reshape(full_cov, ((Nf-1)*dim, (Nf-1)*dim)) # returns mean and cov for all but first (fixed!) time point

    cpdef _obtain_time_evol_op_2(self, sol, double t1, double t2):
        cdef:
            double [:, :] U=self.U
            double [:] xi, xf
            double epsilon=1./self.Omega
            Py_ssize_t i, j, steps=self.steps
        if isclose(t1, t2):
            U = np.eye(self.dim)
        else:
            xi = sol(t1)/self.Omega
            xf = sol(t2)/self.Omega
            for i in range(self.dim):
                xi[i] += epsilon
                pos = self.integrate(xi, t1, t2, steps)[steps-1]
                for j in range(self.dim):
                    U[j, i] = (pos[j]-xf[j])/(epsilon)
                xi[i] -= epsilon

    def _obtain_time_evol_op(self, sol, double t1, double t2):
        cdef:
            Py_ssize_t steps=self.steps

        def rhs(t, U_vec):
            xt = sol(t)/self.Omega
            self.compute_jacobian_and_b_matrix(xt, t, b_matrix=False, jacobian=True)
            U_mat = np.reshape(U_vec, (self.dim, self.dim))
            dUdt = np.dot(self.J_mat, U_mat)
            return np.ravel(dUdt)

        if isclose(t1, t2): ## float precision
            self.U = np.eye(self.dim)
        else:
            U0 = np.identity((self.dim)).flatten()
            U_vec = self._solve_lyapunov_type_eq(rhs, U0, t1, t2, steps)
            self.U = np.reshape(U_vec, (self.dim, self.dim))

    def _solve_lyapunov_type_eq(self, rhs, M0, t1, t2, steps):
        if self.lyapunov_method=='euler':
            sol_vec = pyross.utils.forward_euler_integration(rhs, M0, t1, t2, steps)[steps-1]
        elif self.lyapunov_method=='RK45':
            res = solve_ivp(rhs, (t1, t2), M0, method='RK45', t_eval=np.array([t2]), first_step=(t2-t1)/steps, max_step=(t2-t1)/steps)
            sol_vec = res.y[:, 0]
        elif self.lyapunov_method=='LSODA':
            res = solve_ivp(rhs, (t1, t2), M0, method='LSODA', t_eval=np.array([t2]), first_step=(t2-t1)/steps, max_step=(t2-t1)/steps)
            sol_vec = res.y[:, 0]
        elif self.lyapunov_method=='RK2':
            sol_vec = pyross.utils.RK2_integration(rhs, M0, t1, t2, steps)[steps-1]
        else:
            raise Exception("Error: lyapunov method not found. Use set_lyapunov_method to change the method")
        return sol_vec

    cdef _compute_dsigdt(self, double [:] sig):
        cdef:
            Py_ssize_t i, j
            double [:] dsigdt=self.dsigmadt, B_vec=self.B_vec, linear_term_vec
            double [:, :] sigma_mat
            np.ndarray[DTYPE_t, ndim=2] linear_term
        sigma_mat = self.convert_vec_to_mat(sig)
        linear_term = np.dot(self.J_mat, sigma_mat) + np.dot(sigma_mat, (self.J_mat).T)
        linear_term_vec = linear_term[(self.rows, self.cols)]
        for i in range(self.vec_size):
            dsigdt[i] = B_vec[i] + linear_term_vec[i]

    cpdef convert_vec_to_mat(self, double [:] cov):
        cdef:
            double [:, :] cov_mat
            Py_ssize_t i, j, count=0, dim=self.dim
        cov_mat = np.empty((dim, dim), dtype=DTYPE)
        for i in range(dim):
            cov_mat[i, i] = cov[count]
            count += 1
            for j in range(i+1, dim):
                cov_mat[i, j] = cov[count]
                cov_mat[j, i] = cov[count]
                count += 1
        return cov_mat

    cdef compute_jacobian_and_b_matrix(self, double [:] x, double t,
                                             b_matrix=True, jacobian=False):
        raise NotImplementedError("Please Implement compute_jacobian_and_b_matrix in subclass")

    def integrate(self, double [:] x0, double t1, double t2, Py_ssize_t steps,
                  dense_output=False, maxNumSteps=100000):
        """An light weight integrate method similar to `simulate` in pyross.deterministic

        Parameters
        ----------
        x0: np.array
            Initial state of the given model
        t1: float
            Initial time of integrator
        t2: float
            Final time of integrator
        steps: int
            Number of time steps for numerical integrator evaluation.
        maxNumSteps:
            The maximum number of steps taken by the integrator.

        Returns
        -------
        sol: np.array
            The state of the system evaulated at the time point specified. Only used if det_method is set to 'solve_ivp'.
        """

        def rhs0(double t, double [:] xt):
            self.det_model.set_contactMatrix(t, self.contactMatrix)
            self.det_model.rhs(xt, t)
            return self.det_model.dxdt

        x0 = np.multiply(x0, self.Omega)
        time_points = np.linspace(t1, t2, steps)
        res = solve_ivp(rhs0, [t1,t2], x0, method=self.det_method,
                        t_eval=time_points, dense_output=dense_output,
                        max_step=maxNumSteps, rtol=1e-4)
        y = np.divide(res.y.T, self.Omega)

        if dense_output:
            return y, res.sol
        else:
            return y


@cython.wraparound(False)
@cython.boundscheck(False)
@cython.cdivision(True)
@cython.nonecheck(False)
cdef class SIR(SIR_type):
    """
    Susceptible, Infected, Removed (SIR)

    * Ia: asymptomatic
    * Is: symptomatic

    To initialise the SIR class,

    Parameters
    ----------
    parameters: dict
        Contains the following keys:

        alpha: float
            Ratio of asymptomatic carriers
        beta: float
            Infection rate upon contact
        gIa: float
            Recovery rate for asymptomatic
        gIs: float
            Recovery rate for symptomatic
        fsa: float
            The fraction of symptomatic people who are self-isolating
    M: int
        Number of age groups
    fi: float numpy.array
        Number of people in each age group divided by Omega.
    Omega: float, optional
        System size parameter, e.g. total population. Default to 1.
    steps: int, optional
        The number of internal integration steps performed between the observed points (not used in tangent space inference).
        For robustness, set steps to be large, lyapunov_method='LSODA'.
        For speed, set steps to be small (~4), lyapunov_method='euler'.
        For a combination of the two, choose something in between.
    det_method: str, optional
        The integration method used for deterministic integration.
        Choose one of 'LSODA' and 'RK45'. Default is 'LSODA'.
    lyapunov_method: str, optional
        The integration method used for the integration of the Lyapunov equation for the covariance.
        Choose one of 'LSODA', 'RK45', 'RK2' and 'euler'. Default is 'LSODA'.
    """
    cdef readonly pyross.deterministic.SIR det_model

    def __init__(self, parameters, M, fi, Omega=1, steps=4, det_method='LSODA', lyapunov_method='LSODA'):
        self.param_keys = ['alpha', 'beta', 'gIa', 'gIs', 'fsa']
        super().__init__(parameters, 3, M, fi, Omega, steps, det_method, lyapunov_method)
        self.class_index_dict = {'S':0, 'Ia':1, 'Is':2}
        self.set_det_model(parameters)

    def set_det_model(self, parameters):
        self.det_model = pyross.deterministic.SIR(parameters, self.M, self.fi*self.Omega)

    def infection_indices(self):
        return [1, 2]

    def make_params_dict(self):
        parameters = {'alpha':self.alpha, 'beta':self.beta, 'gIa':self.gIa, 'gIs':self.gIs, 'fsa':self.fsa}
        return parameters

    cdef compute_jacobian_and_b_matrix(self, double [:] x, double t,
                                                b_matrix=True, jacobian=False):
        cdef:
            double [:] s, Ia, Is
            Py_ssize_t M=self.M
        s = x[0:M]
        Ia = x[M:2*M]
        Is = x[2*M:3*M]
        self.CM = self.contactMatrix(t)
        cdef double [:] l=np.zeros((M), dtype=DTYPE)
        self.fill_lambdas(Ia, Is, l)
        if b_matrix:
            self.noise_correlation(s, Ia, Is, l)
        if jacobian:
            self.jacobian(s, l)

    cdef fill_lambdas(self, double [:] Ia, double [:] Is, double [:] l):
        cdef:
            double [:, :] CM=self.CM
            double [:] fsa=self.fsa, beta=self.beta
            double [:] fi=self.fi
            Py_ssize_t m, n, M=self.M
        for m in range(M):
            for n in range(M):
                l[m] += beta[m]*CM[m,n]*(Ia[n]+fsa[n]*Is[n])/fi[n]

    cdef jacobian(self, double [:] s, double [:] l):
        cdef:
            Py_ssize_t m, n, M=self.M, dim=self.dim
            double [:] gIa=self.gIa, gIs=self.gIs, fsa=self.fsa, beta=self.beta
            double [:] alpha=self.alpha, balpha=1-self.alpha, fi=self.fi
            double [:, :, :, :] J = self.J
            double [:, :] CM=self.CM
        for m in range(M):
            J[0, m, 0, m] = -l[m]
            J[1, m, 0, m] = alpha[m]*l[m]
            J[2, m, 0, m] = balpha[m]*l[m]
            for n in range(M):
                J[0, m, 1, n] = -s[m]*beta[m]*CM[m, n]/fi[n]
                J[0, m, 2, n] = -s[m]*beta[m]*CM[m, n]*fsa[n]/fi[n]
                J[1, m, 1, n] = alpha[m]*s[m]*beta[m]*CM[m, n]/fi[n]
                J[1, m, 2, n] = alpha[m]*s[m]*beta[m]*CM[m, n]*fsa[n]/fi[n]
                J[2, m, 1, n] = balpha[m]*s[m]*beta[m]*CM[m, n]/fi[n]
                J[2, m, 2, n] = balpha[m]*s[m]*beta[m]*CM[m, n]*fsa[n]/fi[n]
            J[1, m, 1, m] -= gIa[m]
            J[2, m, 2, m] -= gIs[m]
        self.J_mat = self.J.reshape((dim, dim))

    cdef noise_correlation(self, double [:] s, double [:] Ia, double [:] Is, double [:] l):
        cdef:
            Py_ssize_t m, M=self.M
            double [:] gIa=self.gIa, gIs=self.gIs
            double [:] alpha=self.alpha, balpha=1-self.alpha
            double [:, :, :, :] B = self.B
        for m in range(M): # only fill in the upper triangular form
            B[0, m, 0, m] = l[m]*s[m]
            B[0, m, 1, m] =  - alpha[m]*l[m]*s[m]
            B[1, m, 1, m] = alpha[m]*l[m]*s[m] + gIa[m]*Ia[m]
            B[0, m, 2, m] = - balpha[m]*l[m]*s[m]
            B[2, m, 2, m] = balpha[m]*l[m]*s[m] + gIs[m]*Is[m]
        self.B_vec = self.B.reshape((self.dim, self.dim))[(self.rows, self.cols)]

@cython.wraparound(False)
@cython.boundscheck(False)
@cython.cdivision(True)
@cython.nonecheck(False)
cdef class SEIR(SIR_type):
    """
    Susceptible, Exposed, Infected, Removed (SEIR)

    * Ia: asymptomatic
    * Is: symptomatic

    To initialise the SEIR class,

    Parameters
    ----------
    parameters: dict
        Contains the following keys:

        alpha: float or np.array(M)
            Fraction of infected who are asymptomatic.
        beta: float
            Rate of spread of infection.
        gIa: float
            Rate of removal from asymptomatic individuals.
        gIs: float
            Rate of removal from symptomatic individuals.
        fsa: float
            Fraction by which symptomatic individuals self isolate.
        gE: float
            rate of removal from exposed individuals.
    M: int
        Number of age groups
    fi: float numpy.array
        Number of people in each compartment divided by Omega
    Omega: float, optional
        System size, e.g. total population. Default is 1.
    steps: int, optional
        The number of internal integration steps performed between the observed points (not used in tangent space inference).
        For robustness, set steps to be large, lyapunov_method='LSODA'.
        For speed, set steps to be small (~4), lyapunov_method='euler'.
        For a combination of the two, choose something in between.
    det_method: str, optional
        The integration method used for deterministic integration.
        Choose one of 'LSODA' and 'RK45'. Default is 'LSODA'.
    lyapunov_method: str, optional
        The integration method used for the integration of the Lyapunov equation for the covariance.
        Choose one of 'LSODA', 'RK45', 'RK2' and 'euler'. Default is 'LSODA'.
    """

    cdef:
        readonly np.ndarray gE
        readonly pyross.deterministic.SEIR det_model

    def __init__(self, parameters, M, fi, Omega=1, steps=4, det_method='LSODA', lyapunov_method='LSODA'):
        self.param_keys = ['alpha', 'beta', 'gE', 'gIa', 'gIs', 'fsa']
        super().__init__(parameters, 4, M, fi, Omega, steps, det_method, lyapunov_method)
        self.class_index_dict = {'S':0, 'E':1, 'Ia':2, 'Is':3}
        self.set_det_model(parameters)

    def infection_indices(self):
        return [1, 2, 3]

    def set_params(self, parameters):
        super().set_params(parameters)
        self.gE = pyross.utils.age_dep_rates(parameters['gE'], self.M, 'gE')

    def set_det_model(self, parameters):
        self.det_model = pyross.deterministic.SEIR(parameters, self.M, self.fi*self.Omega)

    def make_params_dict(self):
        parameters = {'alpha':self.alpha, 'beta':self.beta, 'gIa':self.gIa,
                            'gIs':self.gIs, 'gE':self.gE, 'fsa':self.fsa}
        return parameters

    cdef compute_jacobian_and_b_matrix(self, double [:] x, double t,
                                            b_matrix=True, jacobian=False):
        cdef:
            double [:] s, e, Ia, Is
            Py_ssize_t M=self.M
        s = x[0:M]
        e = x[M:2*M]
        Ia = x[2*M:3*M]
        Is = x[3*M:4*M]
        self.CM = self.contactMatrix(t)
        cdef double [:] l=np.zeros((M), dtype=DTYPE)
        self.fill_lambdas(Ia, Is, l)
        if b_matrix:
            self.noise_correlation(s, e, Ia, Is, l)
        if jacobian:
            self.jacobian(s, l)

    cdef fill_lambdas(self, double [:] Ia, double [:] Is, double [:] l):
        cdef:
            double [:, :] CM=self.CM
            double [:] fsa=self.fsa, beta=self.beta, fi=self.fi
            Py_ssize_t m, n, M=self.M
        for m in range(M):
            for n in range(M):
                l[m] += beta[m]*CM[m,n]*(Ia[n]+fsa[n]*Is[n])/fi[n]

    cdef jacobian(self, double [:] s, double [:] l):
        cdef:
            Py_ssize_t m, n, M=self.M, dim=self.dim
            double [:] gIa=self.gIa, gIs=self.gIs, gE=self.gE, fsa=self.fsa, beta=self.beta
            double [:] alpha=self.alpha, balpha=1-self.alpha, fi=self.fi
            double [:, :, :, :] J = self.J
            double [:, :] CM=self.CM
        for m in range(M):
            J[0, m, 0, m] = -l[m]
            J[1, m, 0, m] = l[m]
            J[1, m, 1, m] = - gE[m]
            J[2, m, 1, m] = alpha[m]*gE[m]
            J[2, m, 2, m] = - gIa[m]
            J[3, m, 1, m] = balpha[m]*gE[m]
            J[3, m, 3, m] = - gIs[m]
            for n in range(M):
                J[0, m, 2, n] = -s[m]*beta[m]*CM[m, n]/fi[n]
                J[0, m, 3, n] = -s[m]*beta[m]*CM[m, n]*fsa[n]/fi[n]
                J[1, m, 2, n] = s[m]*beta[m]*CM[m, n]/fi[n]
                J[1, m, 3, n] = s[m]*beta[m]*CM[m, n]*fsa[n]/fi[n]
        self.J_mat = self.J.reshape((dim, dim))

    cdef noise_correlation(self, double [:] s, double [:] e, double [:] Ia, double [:] Is, double [:] l):
        cdef:
            Py_ssize_t m, M=self.M
            double [:] gIa=self.gIa, gIs=self.gIs, gE=self.gE
            double [:] alpha=self.alpha, balpha=1-self.alpha
            double [:, :, :, :] B = self.B
        for m in range(M): # only fill in the upper triangular form
            B[0, m, 0, m] = l[m]*s[m]
            B[0, m, 1, m] =  - l[m]*s[m]
            B[1, m, 1, m] = l[m]*s[m] + gE[m]*e[m]
            B[1, m, 2, m] = -alpha[m]*gE[m]*e[m]
            B[1, m, 3, m] = -balpha[m]*gE[m]*e[m]
            B[2, m, 2, m] = alpha[m]*gE[m]*e[m]+gIa[m]*Ia[m]
            B[3, m, 3, m] = balpha[m]*gE[m]*e[m]+gIs[m]*Is[m]
        self.B_vec = self.B.reshape((self.dim, self.dim))[(self.rows, self.cols)]


@cython.wraparound(False)
@cython.boundscheck(False)
@cython.cdivision(True)
@cython.nonecheck(False)
cdef class SEAIRQ(SIR_type):
    """
    Susceptible, Exposed, Asymptomatic and infected, Infected, Removed, Quarantined (SEAIRQ)

    * Ia: asymptomatic
    * Is: symptomatic
    * E: exposed
    * A: asymptomatic and infectious
    * Q: quarantined

    To initialise the SEAIRQ class,

    Parameters
    ----------
    parameters: dict
        Contains the following keys:

        alpha: float or np.array(M)
            Fraction of infected who are asymptomatic.
        beta: float
            Rate of spread of infection.
        gIa: float
            Rate of removal from asymptomatic individuals.
        gIs: float
            Rate of removal from symptomatic individuals.
        gE: float
            rate of removal from exposed individuals.
        gA: float
            rate of removal from activated individuals.
        fsa: float
            fraction by which symptomatic individuals self isolate.
        tE: float
            testing rate and contact tracing of exposeds
        tA: float
            testing rate and contact tracing of activateds
        tIa: float
            testing rate and contact tracing of asymptomatics
        tIs: float
            testing rate and contact tracing of symptomatics
    M: int
        Number of compartments
    fi: float numpy.array
        Number of people in each compartment divided by Omega.
    Omega: float, optional
        System size, e.g. total population. Default is 1.
    steps: int, optional
        The number of internal integration steps performed between the observed points (not used in tangent space inference).
        For robustness, set steps to be large, lyapunov_method='LSODA'.
        For speed, set steps to be small (~4), lyapunov_method='euler'.
        For a combination of the two, choose something in between.
    det_method: str, optional
        The integration method used for deterministic integration.
        Choose one of 'LSODA' and 'RK45'. Default is 'LSODA'.
    lyapunov_method: str, optional
        The integration method used for the integration of the Lyapunov equation for the covariance.
        Choose one of 'LSODA', 'RK45', 'RK2' and 'euler'. Default is 'LSODA'.
    """

    cdef:
        readonly np.ndarray gE, gA, tE, tA, tIa, tIs
        readonly pyross.deterministic.SEAIRQ det_model

    def __init__(self, parameters, M, fi, Omega=1, steps=4, det_method='LSODA', lyapunov_method='LSODA'):
        self.param_keys = ['alpha', 'beta', 'gE', 'gA', \
                           'gIa', 'gIs', 'fsa', \
                           'tE', 'tA', 'tIa', 'tIs']
        super().__init__(parameters, 6, M, fi, Omega, steps, det_method, lyapunov_method)
        self.class_index_dict = {'S':0, 'E':1, 'A':2, 'Ia':3, 'Is':4, 'Q':5}
        self.set_det_model(parameters)

    def infection_indices(self):
        return [1, 2, 3, 4]


    def set_det_model(self, parameters):
        self.det_model = pyross.deterministic.SEAIRQ(parameters, self.M, self.fi*self.Omega)

    def make_params_dict(self):
        parameters = {'alpha':self.alpha,
                      'beta':self.beta,
                      'gIa':self.gIa,
                      'gIs':self.gIs,
                      'gE':self.gE,
                      'gA':self.gA,
                      'fsa': self.fsa,
                      'tS': 0,
                      'tE': self.tE,
                      'tA': self.tA,
                      'tIa': self.tIa,
                      'tIs': self.tIs
                      }
        return parameters

    cdef compute_jacobian_and_b_matrix(self, double [:] x, double t,
                                        b_matrix=True, jacobian=False):
        cdef:
            double [:] s, e, a, Ia, Is, Q
            Py_ssize_t M=self.M
        s = x[0:M]
        e = x[M:2*M]
        a = x[2*M:3*M]
        Ia = x[3*M:4*M]
        Is = x[4*M:5*M]
        q = x[5*M:6*M]
        self.CM = self.contactMatrix(t)
        cdef double [:] l=np.zeros((M), dtype=DTYPE)
        self.fill_lambdas(a, Ia, Is, l)
        if b_matrix:
            self.noise_correlation(s, e, a, Ia, Is, q, l)
        if jacobian:
            self.jacobian(s, l)

    cdef fill_lambdas(self, double [:] a, double [:] Ia, double [:] Is, double [:] l):
        cdef:
            double [:, :] CM=self.CM
            double [:] fsa=self.fsa, beta=self.beta, fi=self.fi
            Py_ssize_t m, n, M=self.M
        for m in range(M):
            for n in range(M):
                l[m] += beta[m]*CM[m,n]*(Ia[n]+a[n]+fsa[n]*Is[n])/fi[n]

    cdef jacobian(self, double [:] s, double [:] l):
        cdef:
            Py_ssize_t m, n, M=self.M, dim=self.dim
            double [:] gE=self.gE, gA=self.gA, gIa=self.gIa, gIs=self.gIs, fsa=self.fsa
            double [:] tE=self.tE, tA=self.tE, tIa=self.tIa, tIs=self.tIs, beta=self.beta
            double [:] alpha=self.alpha, balpha=1-self.alpha, fi=self.fi
            double [:, :, :, :] J = self.J
            double [:, :] CM=self.CM
        for m in range(M):
            J[0, m, 0, m] = -l[m]
            J[1, m, 0, m] = l[m]
            J[1, m, 1, m] = - gE[m] - tE[m]
            J[2, m, 1, m] = gE[m]
            J[2, m, 2, m] = - gA[m] - tA[m]
            J[3, m, 2, m] = alpha[m]*gA[m]
            J[3, m, 3, m] = - gIa[m] - tIa[m]
            J[4, m, 2, m] = balpha[m]*gA[m]
            J[4, m, 4, m] = -gIs[m] - tIs[m]
            J[5, m, 1, m] = tE[m]
            J[5, m, 2, m] = tA[m]
            J[5, m, 3, m] = tIa[m]
            J[5, m, 4, m] = tIs[m]
            for n in range(M):
                J[0, m, 2, n] = -s[m]*beta[m]*CM[m, n]/fi[n]
                J[0, m, 3, n] = -s[m]*beta[m]*CM[m, n]/fi[n]
                J[0, m, 4, n] = -s[m]*beta[m]*CM[m, n]*fsa[n]/fi[n]
                J[1, m, 2, n] = s[m]*beta[m]*CM[m, n]/fi[n]
                J[1, m, 3, n] = s[m]*beta[m]*CM[m, n]/fi[n]
                J[1, m, 4, n] = s[m]*beta[m]*CM[m, n]*fsa[n]/fi[n]
        self.J_mat = self.J.reshape((dim, dim))

    cdef noise_correlation(self, double [:] s, double [:] e, double [:] a, double [:] Ia, double [:] Is, double [:] q, double [:] l):
        cdef:
            Py_ssize_t m, M=self.M
            double [:] beta=self.beta, gIa=self.gIa, gIs=self.gIs, gE=self.gE, gA=self.gA
            double [:] tE=self.tE, tA=self.tE, tIa=self.tIa, tIs=self.tIs
            double [:] alpha=self.alpha, balpha=1-self.alpha
            double [:, :, :, :] B = self.B
        for m in range(M): # only fill in the upper triangular form
            B[0, m, 0, m] = l[m]*s[m]
            B[0, m, 1, m] =  - l[m]*s[m]
            B[1, m, 1, m] = l[m]*s[m] + (gE[m]+tE[m])*e[m]
            B[1, m, 2, m] = -gE[m]*e[m]
            B[2, m, 2, m] = gE[m]*e[m]+(gA[m]+tA[m])*a[m]
            B[2, m, 3, m] = -alpha[m]*gA[m]*a[m]
            B[2, m, 4, m] = -balpha[m]*gA[m]*a[m]
            B[3, m, 3, m] = alpha[m]*gA[m]*a[m]+(gIa[m]+tIa[m])*Ia[m]
            B[4, m, 4, m] = balpha[m]*gA[m]*a[m] + (gIs[m]+tIs[m])*Is[m]
            B[1, m, 5, m] = -tE[m]*e[m]
            B[2, m, 5, m] = -tA[m]*a[m]
            B[3, m, 5, m] = -tIa[m]*Ia[m]
            B[4, m, 5, m] = -tIs[m]*Is[m]
            B[5, m, 5, m] = tE[m]*e[m]+tA[m]*a[m]+tIa[m]*Ia[m]+tIs[m]*Is[m]
        self.B_vec = self.B.reshape((self.dim, self.dim))[(self.rows, self.cols)]


@cython.wraparound(False)
@cython.boundscheck(False)
@cython.cdivision(True)
@cython.nonecheck(False)
cdef class SEAIRQ_testing(SIR_type):
    """
    Susceptible, Exposed, Asymptomatic and infected, Infected, Removed, Quarantined (SEAIRQ)
    Ia: asymptomatic
    Is: symptomatic
    A : Asymptomatic and infectious

    * Ia: asymptomatic
    * Is: symptomatic
    * E: exposed
    * A: asymptomatic and infectious
    * Q: quarantined

    To initialise the SEAIRQ class,

    Parameters
    ----------
    parameters: dict
        Contains the following keys:

        alpha: float or np.array(M)
            Fraction of infected who are asymptomatic.
        beta: float
            Rate of spread of infection.
        gIa: float
            Rate of removal from asymptomatic individuals.
        gIs: float
            Rate of removal from symptomatic individuals.
        gE: float
            rate of removal from exposed individuals.
        gA: float
            rate of removal from activated individuals.
        fsa: float
            fraction by which symptomatic individuals self isolate.
        ars : float
            fraction of population admissible for random and symptomatic tests
        kapE : float
            fraction of positive tests for exposed individuals
    testRate: python function
        number of tests per day and age group
    M: int
        Number of compartments
    fi: float numpy.array
        Number of people in each age group divided by Omega.
    Omega: float, optional
        System size, e.g. total population. Default is 1.
    steps: int, optional
        The number of internal integration steps performed between the observed points (not used in tangent space inference).
        For robustness, set steps to be large, lyapunov_method='LSODA'.
        For speed, set steps to be small (~4), lyapunov_method='euler'.
        For a combination of the two, choose something in between.
    det_method: str, optional
        The integration method used for deterministic integration.
        Choose one of 'LSODA' and 'RK45'. Default is 'LSODA'.
    lyapunov_method: str, optional
        The integration method used for the integration of the Lyapunov equation for the covariance.
        Choose one of 'LSODA', 'RK45', 'RK2' and 'euler'. Default is 'LSODA'.
    """

    cdef:
        readonly np.ndarray gE, gA, ars, kapE
        readonly object testRate
        readonly pyross.deterministic.SEAIRQ_testing det_model

    def __init__(self, parameters, testRate, M, fi, Omega=1, steps=4, det_method='LSODA', lyapunov_method='LSODA'):
        self.param_keys = ['alpha', 'beta', 'gE', 'gA', \
                           'gIa', 'gIs', 'fsa', \
                           'ars', 'kapE']
        super().__init__(parameters, 6, M, fi, Omega, steps, det_method, lyapunov_method)
        self.testRate=testRate
        self.class_index_dict = {'S':0, 'E':1, 'A':2, 'Ia':3, 'Is':4, 'Q':5}
        self.make_det_model(parameters)

    def infection_indices(self):
        return (1, 2, 3, 4)

    def set_params(self, parameters):
        super().set_params(parameters)
        self.gE = pyross.utils.age_dep_rates(parameters['gE'], self.M, 'gE')
        self.gA = pyross.utils.age_dep_rates(parameters['gA'], self.M, 'gA')
        self.ars = pyross.utils.age_dep_rates(parameters['ars'], self.M, 'ars')
        self.kapE = pyross.utils.age_dep_rates(parameters['kapE'], self.M, 'kapE')


    def set_testRate(self, testRate):
        self.testRate=testRate

    def make_det_model(self, parameters):
        self.det_model = pyross.deterministic.SEAIRQ_testing(parameters, self.M, self.fi*self.Omega)
        self.det_model.set_testRate(self.testRate)

    def make_params_dict(self):
        parameters = {'alpha':self.alpha,
                      'beta':self.beta,
                      'gIa':self.gIa,
                      'gIs':self.gIs,
                      'gE':self.gE,
                      'gA':self.gA,
                      'fsa': self.fsa,
                      'ars': self.ars,
                      'kapE': self.kapE
                      }
        return parameters

    cdef compute_jacobian_and_b_matrix(self, double [:] x, double t,
                                            b_matrix=True, jacobian=False):
        cdef:
            double [:] s, e, a, Ia, Is, Q, TR
            Py_ssize_t M=self.M
        s = x[0:M]
        e = x[M:2*M]
        a = x[2*M:3*M]
        Ia = x[3*M:4*M]
        Is = x[4*M:5*M]
        q = x[5*M:6*M]
        self.CM = self.contactMatrix(t)
        TR=self.testRate(t)
        cdef double [:] l=np.zeros((M), dtype=DTYPE)
        self.fill_lambdas(a, Ia, Is, l)
        if b_matrix:
            self.noise_correlation(s, e, a, Ia, Is, q, l, TR)
        if jacobian:
            self.jacobian(s, e, a, Ia, Is, q, l, TR)

    cdef fill_lambdas(self, double [:] a, double [:] Ia, double [:] Is, double [:] l):
        cdef:
            double [:, :] CM=self.CM
            double [:] fsa=self.fsa, beta=self.beta, fi=self.fi
            Py_ssize_t m, n, M=self.M
        for m in range(M):
            for n in range(M):
                l[m] += beta[m]*CM[m,n]*(Ia[n]+a[n]+fsa[n]*Is[n])/fi[n]

    cdef jacobian(self, double [:] s, double [:] e, double [:] a, double [:] Ia, double [:] Is, double [:] q, double [:] l, double [:] TR):
        cdef:
            Py_ssize_t m, n, M=self.M, dim=self.dim
            double Omega = self.Omega
            double [:] gE=self.gE, gA=self.gA, gIa=self.gIa, gIs=self.gIs, fsa=self.fsa
            double [:] ars=self.ars, kapE=self.kapE, beta=self.beta
            double t0, tE, tA, tIa, tIs
            double [:] alpha=self.alpha, balpha=1-self.alpha, fi=self.fi
            double [:, :, :, :] J = self.J
            double [:, :] CM=self.CM
        for m in range(M):
            t0 = 1./(ars[m]*(self.fi[m]-q[m]-Is[m])+Is[m])
            tE = TR[m]*ars[m]*kapE[m]*t0/Omega
            tA= TR[m]*ars[m]*t0/Omega
            tIa = TR[m]*ars[m]*t0/Omega
            tIs = TR[m]*t0/Omega

            for n in range(M):
                J[0, m, 2, n] = -s[m]*beta[m]*CM[m, n]/fi[n]
                J[0, m, 3, n] = -s[m]*beta[m]*CM[m, n]/fi[n]
                J[0, m, 4, n] = -s[m]*beta[m]*CM[m, n]*fsa[n]/fi[n]
                J[1, m, 2, n] = s[m]*beta[m]*CM[m, n]/fi[n]
                J[1, m, 3, n] = s[m]*beta[m]*CM[m, n]/fi[n]
                J[1, m, 4, n] = s[m]*beta[m]*CM[m, n]*fsa[n]/fi[n]
            J[0, m, 0, m] = -l[m]
            J[1, m, 0, m] = l[m]
            J[1, m, 1, m] = - gE[m] - tE
            J[1, m, 4, m] += (1-ars[m])*tE*t0*e[m]
            J[1, m, 5, m] = -ars[m]*tE*t0*e[m]
            J[2, m, 1, m] = gE[m]
            J[2, m, 2, m] = - gA[m] - tA
            J[2, m, 4, m] = (1-ars[m])*tA*t0*a[m]
            J[2, m, 5, m] = - ars[m]*tA*t0*a[m]
            J[3, m, 2, m] = alpha[m]*gA[m]
            J[3, m, 3, m] = - gIa[m] - tIa
            J[3, m, 4, m] = (1-ars[m])*tIa*t0*Ia[m]
            J[3, m, 5, m] = - ars[m]*tIa*t0*Ia[m]
            J[4, m, 2, m] = balpha[m]*gA[m]
            J[4, m, 4, m] = - gIs[m] - tIs + (1-ars[m])*tIs*t0*Is[m]
            J[4, m, 5, m] = - ars[m]*tIs*t0*Is[m]
            J[5, m, 1, m] = tE
            J[5, m, 2, m] = tA
            J[5, m, 3, m] = tIa
            J[5, m, 4, m] = tIs - (1-ars[m])*t0*(tE*e[m]+tA*a[m]+tIa*Ia[m]+tIs*Is[m])
            J[5, m, 5, m] = ars[m]*t0*(tE*e[m]+tA*a[m]+tIa*Ia[m]+tIs*Is[m])
        self.J_mat = self.J.reshape((dim, dim))


    cdef noise_correlation(self, double [:] s, double [:] e, double [:] a, double [:] Ia, double [:] Is, double [:] q, double [:] l, double [:] TR):
        cdef:
            Py_ssize_t m, M=self.M
            double Omega=self.Omega
            double [:] beta=self.beta, gIa=self.gIa, gIs=self.gIs, gE=self.gE, gA=self.gA
            double [:] ars=self.ars, kapE=self.kapE
            double tE, tA, tIa, tIs
            double [:] alpha=self.alpha, balpha=1-self.alpha
            double [:, :, :, :] B = self.B
        for m in range(M): # only fill in the upper triangular form
            t0 = 1./(ars[m]*(self.fi[m]-q[m]-Is[m])+Is[m])
            tE = TR[m]*ars[m]*kapE[m]*t0/Omega
            tA= TR[m]*ars[m]*t0/Omega
            tIa = TR[m]*ars[m]*t0/Omega
            tIs = TR[m]*t0/Omega

            B[0, m, 0, m] = l[m]*s[m]
            B[0, m, 1, m] =  - l[m]*s[m]
            B[1, m, 1, m] = l[m]*s[m] + (gE[m]+tE)*e[m]
            B[1, m, 2, m] = -gE[m]*e[m]
            B[2, m, 2, m] = gE[m]*e[m]+(gA[m]+tA)*a[m]
            B[2, m, 3, m] = -alpha[m]*gA[m]*a[m]
            B[2, m, 4, m] = -balpha[m]*gA[m]*a[m]
            B[3, m, 3, m] = alpha[m]*gA[m]*a[m]+(gIa[m]+tIa)*Ia[m]
            B[4, m, 4, m] = balpha[m]*gA[m]*a[m] + (gIs[m]+tIs)*Is[m]
            B[1, m, 5, m] = -tE*e[m]
            B[2, m, 5, m] = -tA*a[m]
            B[3, m, 5, m] = -tIa*Ia[m]
            B[4, m, 5, m] = -tIs*Is[m]
            B[5, m, 5, m] = tE*e[m]+tA*a[m]+tIa*Ia[m]+tIs*Is[m]
        self.B_vec = self.B.reshape((self.dim, self.dim))[(self.rows, self.cols)]

@cython.wraparound(False)
@cython.boundscheck(False)
@cython.cdivision(True)
@cython.nonecheck(False)
cdef class Spp(SIR_type):
    """User-defined epidemic model.

    To initialise the Spp model,

    Parameters
    ----------
    model_spec: dict
        A dictionary specifying the model. See `Examples`.
    parameters: dict
        A dictionary containing the model parameters.
        All parameters can be float if not age-dependent, and np.array(M,) if age-dependent
    M: int
        Number of age groups.
    fi: np.array(M) or list
        Fraction of each age group.
    Omega: int
        Total population.
    steps: int, optional
        The number of internal integration steps performed between the observed points (not used in tangent space inference).
        For robustness, set steps to be large, lyapunov_method='LSODA'.
        For speed, set steps to be small (~4), lyapunov_method='euler'.
        For a combination of the two, choose something in between.
    det_method: str, optional
        The integration method used for deterministic integration.
        Choose one of 'LSODA' and 'RK45'. Default is 'LSODA'.
    lyapunov_method: str, optional
        The integration method used for the integration of the Lyapunov equation for the covariance.
        Choose one of 'LSODA', 'RK45', 'RK2' and 'euler'. Default is 'LSODA'.
    parameter_mapping: python function, optional
        A user-defined function that maps the dictionary the parameters used for inference to a dictionary of parameters used in model_spec. Default is an identical mapping.
    time_dep_param_mapping: python function, optional
        As parameter_mapping, but time-dependent. The user-defined function takes time as a second argument.

    See `SIR_type` for a table of all the methods

    Examples
    --------
    An example of model_spec and parameters for SIR class with a constant influx

    >>> model_spec = {
            "classes" : ["S", "I"],
            "S" : {
                "constant"  : [ ["k"] ],
                "infection" : [ ["I", "-beta"] ]
            },
            "I" : {
                "linear"    : [ ["I", "-gamma"] ],
                "infection" : [ ["I", "beta"] ]
            }
        }
    >>> parameters = {
            'beta': 0.1,
            'gamma': 0.1,
            'k': 1,
        }
    """

    cdef:
        readonly np.ndarray constant_terms, linear_terms, infection_terms
        readonly np.ndarray parameters
        readonly np.ndarray model_parameters
        readonly pyross.deterministic.Spp det_model
        readonly dict model_spec
<<<<<<< HEAD
        readonly Py_ssize_t no_inferred_params
        readonly object dA, dB, dJ, dinvcov_e
=======
        readonly dict param_dict
        readonly list model_param_keys
        readonly object parameter_mapping
        readonly object time_dep_param_mapping
>>>>>>> 28062bd7


    def __init__(self, model_spec, parameters, M, fi, Omega=1, steps=4,
                                    det_method='LSODA', lyapunov_method='LSODA', parameter_mapping=None, time_dep_param_mapping=None):
        if parameter_mapping is not None and time_dep_param_mapping is not None:
            raise Exception('Specify either parameter_mapping or time_dep_param_mapping')
        self.parameter_mapping = parameter_mapping
        self.time_dep_param_mapping = time_dep_param_mapping
        self.param_keys = list(parameters.keys())
        if parameter_mapping is not None:
            self.model_param_keys = list(parameter_mapping(parameters).keys())
        elif time_dep_param_mapping is not None:
            self.param_dict = parameters.copy()
            self.model_param_keys = list(time_dep_param_mapping(parameters, 0).keys())
        else:
            self.model_param_keys = self.param_keys.copy()
        self.model_spec=model_spec
        res = pyross.utils.parse_model_spec(model_spec, self.model_param_keys)
        self.nClass = res[0]
        self.class_index_dict = res[1]
        self.constant_terms = res[2]
        self.linear_terms = res[3]
        self.infection_terms = res[4]
        super().__init__(parameters, self.nClass, M, fi, Omega, steps, det_method, lyapunov_method)
<<<<<<< HEAD
        self.det_model = pyross.deterministic.Spp(model_spec, parameters, M, fi*Omega)
        self.dA = None
        self.dB = None
        self.dJ = None
        self.dinvcov_e = None

=======
        if self.parameter_mapping is not None:
            parameters = self.parameter_mapping(parameters)
        if self.time_dep_param_mapping is not None:
            self.det_model = pyross.deterministic.Spp(model_spec, parameters, M, fi*Omega, time_dep_param_mapping=time_dep_param_mapping)
        else:
            self.det_model = pyross.deterministic.Spp(model_spec, parameters, M, fi*Omega)
 
>>>>>>> 28062bd7
    def infection_indices(self):
        cdef Py_ssize_t a = 100
        indices = set()
        linear_terms_indices = list(range(self.linear_terms.shape[0]))

        # Find all the infection terms
        for term in self.infection_terms:
            infective_index = term[1]
            indices.add(infective_index)

        # Find all the terms that turn into infection terms
        a = 100
        while a > 0:
            a = 0
            temp = linear_terms_indices.copy()
            for i in linear_terms_indices:
                product_index = self.linear_terms[i, 2]
                if product_index in indices:
                    a += 1
                    indices.add(self.linear_terms[i, 1])
                    temp.remove(i)
            linear_terms_indices = temp
        return list(indices)

    def set_params(self, parameters):
        nParams = len(self.param_keys)
        self.parameters = np.empty((nParams, self.M), dtype=DTYPE)
        try:
            for (i, key) in enumerate(self.param_keys):
                param = parameters[key]
                self.parameters[i] = pyross.utils.age_dep_rates(param, self.M, key)
        except KeyError:
            raise Exception('The parameters passed do not contain certain keys. The keys are {}'.format(self.param_keys))
        if self.parameter_mapping is not None:
            model_parameters = self.parameter_mapping(parameters)
            nParams = len(self.model_param_keys)
            self.model_parameters = np.empty((nParams, self.M), dtype=DTYPE)
            try:
                for (i, key) in enumerate(self.model_param_keys):
                    param = model_parameters[key]
                    self.model_parameters[i] = pyross.utils.age_dep_rates(param, self.M, key)
            except KeyError:
                raise Exception('The parameters returned by parameter_mapping(...) do not contain certain keys. The keys are {}'.format(self.model_param_keys))
        elif self.time_dep_param_mapping is not None:
            self.param_dict = parameters.copy()
            self.set_time_dep_model_parameters(0)
        else:
            self.model_parameters = self.parameters.copy()

    def set_time_dep_model_parameters(self, tt):
        model_parameters = self.time_dep_param_mapping(self.param_dict, tt)
        nParams = len(self.model_param_keys)
        self.model_parameters = np.empty((nParams, self.M), dtype=DTYPE)
        try:
            for (i, key) in enumerate(self.model_param_keys):
                param = model_parameters[key]
                self.model_parameters[i] = pyross.utils.age_dep_rates(param, self.M, key)
        except KeyError:
            raise Exception('The parameters passed do not contain certain keys.\
                             The keys are {}'.format(self.param_keys))        
    
    def set_det_model(self, parameters):
        if self.parameter_mapping is not None:          
            self.det_model.update_model_parameters(self.parameter_mapping(parameters))
        else:    
            self.det_model.update_model_parameters(parameters)

    def make_params_dict(self):
        param_dict = {k:self.parameters[i] for (i, k) in enumerate(self.param_keys)}
        return param_dict

    cdef np.ndarray _get_r_from_x(self, np.ndarray x):
        cdef:
            np.ndarray r
            np.ndarray xrs=x.reshape(int(self.dim/self.M), self.M)
        if self.constant_terms.size > 0:
            r = xrs[-1,:] - np.sum(xrs[:-1,:], axis=0)
        else:
            r = self.fi - np.sum(xrs, axis=0)
        return r

    cdef compute_jacobian_and_b_matrix(self, double [:] x, double t,
                                            b_matrix=True, jacobian=False):
        cdef:
            Py_ssize_t nClass=self.nClass, M=self.M
            Py_ssize_t num_of_infection_terms=self.infection_terms.shape[0]
            double [:, :] l=np.zeros((num_of_infection_terms, self.M), dtype=DTYPE)
            double [:] fi=self.fi
        self.CM = self.contactMatrix(t)
        if self.time_dep_param_mapping is not None:
            self.set_time_dep_model_parameters(t)
        if self.constant_terms.size > 0:
            fi = x[(nClass-1)*M:]
        self.fill_lambdas(x, l)
        if b_matrix:
            self.B = np.zeros((nClass, M, nClass, M), dtype=DTYPE)
            self.noise_correlation(x, l)
        if jacobian:
            self.J = np.zeros((nClass, M, nClass, M), dtype=DTYPE)
            self.jacobian(x, l)

    cdef fill_lambdas(self, double [:] x, double [:, :] l):
        cdef:
            double [:, :] CM=self.CM
            int [:, :] infection_terms=self.infection_terms
            double infection_rate
            double [:] fi=self.fi
            Py_ssize_t m, n, i, infective_index, index, M=self.M, num_of_infection_terms=infection_terms.shape[0]
        for i in range(num_of_infection_terms):
            infective_index = infection_terms[i, 1]
            for m in range(M):
                for n in range(M):
                    index = n + M*infective_index
                    l[i, m] += CM[m,n]*x[index]/fi[n]

    cdef jacobian(self, double [:] x, double [:, :] l):
        cdef:
            Py_ssize_t i, m, n, M=self.M, dim=self.dim
            Py_ssize_t rate_index, infective_index, product_index, reagent_index, S_index=self.class_index_dict['S']
            double [:, :, :, :] J = self.J
            double [:, :] CM=self.CM
            double [:, :] parameters=self.model_parameters
            int [:, :] linear_terms=self.linear_terms, infection_terms=self.infection_terms
            double [:] rate
            double [:] fi=self.fi
        # infection terms
        for i in range(infection_terms.shape[0]):
            product_index = infection_terms[i, 2]
            infective_index = infection_terms[i, 1]
            rate_index = infection_terms[i, 0]
            rate = parameters[rate_index]
            for m in range(M):
                J[S_index, m, S_index, m] -= rate[m]*l[i, m]
                if product_index>-1:
                    J[product_index, m, S_index, m] += rate[m]*l[i, m]
                for n in range(M):
                    J[S_index, m, infective_index, n] -= x[S_index*M+m]*rate[m]*CM[m, n]/fi[n]
                    if product_index>-1:
                        J[product_index, m, infective_index, n] += x[S_index*M+m]*rate[m]*CM[m, n]/fi[n]
        for i in range(linear_terms.shape[0]):
            product_index = linear_terms[i, 2]
            reagent_index = linear_terms[i, 1]
            rate_index = linear_terms[i, 0]
            rate = parameters[rate_index]
            for m in range(M):
                J[reagent_index, m, reagent_index, m] -= rate[m]
                if product_index>-1:
                    J[product_index, m, reagent_index, m] += rate[m]
        self.J_mat = self.J.reshape((dim, dim))

    cdef noise_correlation(self, double [:] x, double [:, :] l):
        cdef:
            Py_ssize_t i, m, n, M=self.M, nClass=self.nClass, class_index
            Py_ssize_t rate_index, infective_index, product_index, reagent_index, S_index=self.class_index_dict['S']
            double [:, :, :, :] B=self.B
            double [:, :] CM=self.CM
            double [:, :] parameters=self.model_parameters
            int [:, :] constant_terms=self.constant_terms
            int [:, :] linear_terms=self.linear_terms, infection_terms=self.infection_terms
            double [:] s, reagent, rate
            double Omega=self.Omega
        s = x[S_index*M:(S_index+1)*M]

        if self.constant_terms.size > 0:
            for i in range(constant_terms.shape[0]):
                rate_index = constant_terms[i, 0]
                class_index = constant_terms[i, 1]
                rate = parameters[rate_index]
                for m in range(M):
                    B[class_index, m, class_index, m] += rate[m]/Omega
                    B[nClass-1, m, nClass-1, m] += rate[m]/Omega

        for i in range(infection_terms.shape[0]):
            product_index = infection_terms[i, 2]
            infective_index = infection_terms[i, 1]
            rate_index = infection_terms[i, 0]
            rate = parameters[rate_index]
            for m in range(M):
                B[S_index, m, S_index, m] += rate[m]*l[i, m]*s[m]
                if product_index>-1:
                    B[S_index, m, product_index, m] -=  rate[m]*l[i, m]*s[m]
                    B[product_index, m, product_index, m] += rate[m]*l[i, m]*s[m]
                    B[product_index, m, S_index, m] -= rate[m]*l[i, m]*s[m]

        for i in range(linear_terms.shape[0]):
            product_index = linear_terms[i, 2]
            reagent_index = linear_terms[i, 1]
            reagent = x[reagent_index*M:(reagent_index+1)*M]
            rate_index = linear_terms[i, 0]
            rate = parameters[rate_index]
            for m in range(M): # only fill in the upper triangular form
                B[reagent_index, m, reagent_index, m] += rate[m]*reagent[m]
                if product_index>-1:
                    B[product_index, m, product_index, m] += rate[m]*reagent[m]
                    B[reagent_index, m, product_index, m] += -rate[m]*reagent[m]
                    B[product_index, m, reagent_index, m] += -rate[m]*reagent[m]
        self.B_vec = self.B.reshape((self.dim, self.dim))[(self.rows, self.cols)]

    def d_minuslogp_tangent(self, x0, obs_flattened, fltr, Tf, dx0, param_list, CM, dp):
        cdef:
            Py_ssize_t Nf=fltr.shape[0]+1, reduced_dim=obs_flattened.shape[0]
            Py_ssize_t dim=self.dim, full_dim=(Nf-1)*dim
        self.lambdify_derivative_functions(param_list, CM)
        xm, sol = self.integrate(x0, 0, Tf, Nf, dense_output=True)
        xm = xm[1:]
        dx, dfullcov, fullcov = self.obtain_full_mean_cov_derivatives(sol, Tf, Nf, dx0, dp)

        full_fltr = sparse.block_diag(fltr)
        cov_red = full_fltr@fullcov@np.transpose(full_fltr)
        xm_red = full_fltr@(np.ravel(xm))
        dev=np.subtract(obs_flattened, xm_red)

        full_fltr_dense = full_fltr.todense()
        dcov_red = np.einsum('ij,jkl,mk->iml', full_fltr_dense, dfullcov, full_fltr_dense)
        dx_red = full_fltr@dx

        cov_red_inv_dev, ldet = pyross.utils.solve_symmetric_close_to_singular(cov_red, dev)

        term1 = np.einsum('il,i->l', dx_red, cov_red_inv_dev)*2
        term1 += -np.einsum('i,ijl,j->l', cov_red_inv_dev, dcov_red, cov_red_inv_dev)
        term1 *= self.Omega/2

        term2 = - np.einsum('ij,jil->l', np.linalg.inv(cov_red), dcov_red)/2
        dminuslogp = -term1 -term2
        return dminuslogp



    def lambdify_derivative_functions(self, param_list, CM=False):
        """Create python functions from sympy expressions. Hashes the (in general quite long) model spec for a unique ID"""
        def dict_id(spec, keys):
            """Returns a string ID corresponding to the content of the model spec. Appending the model spec itsle fwould lead to veyr long string names in general"""
            unique_str = ''.join(["'%s':'%s';"%(key, val) for (key, val) in sorted(spec.items())])
            unique_str += '_'
            unique_str += '-'.join(['{}'.format(a) for a in np.packbits(keys)])
            return hashlib.sha1(unique_str.encode()).hexdigest()

        print("Looking for saved derivative functions...")
        cdef Py_ssize_t total_nparams=self.parameters.shape[0], M=self.M
        keys = np.zeros((total_nparams+M, M), dtype=bool)
        for (i, k) in enumerate(self.param_keys):
            if k in param_list:
                keys[i] = True
        if CM:
            keys[total_nparams:] = True
        self.no_inferred_params = (len(param_list)+CM*self.M)*self.M

        try:
            spec_ID=dict_id(self.model_spec, keys)
            dill.settings['recurse']=True
            with open(f"dA_{spec_ID}.bin", "rb") as file_dA:
                self.dA = dill.load(file_dA)
            with open(f"dB_{spec_ID}.bin", "rb") as file_dB:
                self.dB = dill.load(file_dB)
            with open(f"dJ_{spec_ID}.bin", "rb") as file_dJ:
                self.dJ = dill.load(file_dJ)
            # with open(f"dinvcov_{spec_ID}.bin", "rb") as file_dc:
            #     self.dinvcov_e = dill.load(file_dc)
            print("Loaded.")
        except FileNotFoundError:
            print("None found. Creating python functions from sympy expressions (this might take a while)...")
            spec_ID=dict_id(self.model_spec, keys)
            M=self.M
            nClass=self.nClass
            parameters=self.parameters
            p = sympy.Matrix( sympy.symarray('p', (parameters.shape[0], M))) ## epi-p only
            CM = sympy.Matrix( sympy.symarray('CM', (M, M)))
            p_and_CM = sympy.Matrix.vstack(p, CM)
            Binv_i = sympy.Matrix( sympy.symarray('Binv_i', (self.dim, self.dim)))
            Binv_f = sympy.Matrix( sympy.symarray('Binv_f', (self.dim, self.dim)))
            fi = sympy.Matrix( sympy.symarray('fi', (1, M)))
            x=sympy.Matrix( sympy.symarray('x', (nClass,  M)))
            xi=sympy.Matrix( sympy.symarray('xi', (nClass,  M)))
            xf=sympy.Matrix( sympy.symarray('xf', (nClass,  M)))
            expr_var_list = [p, CM, fi, x]
            expr_var_list_ext = [p, CM, fi, xi, xf, Binv_i, Binv_f]


            print('creating dA')
            self.dA = sympy.lambdify(expr_var_list, self.dAd(p_and_CM, keys=keys))
            print('creating dB')
            self.dB = sympy.lambdify(expr_var_list, self.dBd(p_and_CM, keys=keys))
            print('creating dJ')
            self.dJ = sympy.lambdify(expr_var_list, self.dJd(p_and_CM, keys=keys))
            # print('creating dinvcov_e')
            # self.dinvcov_e = sympy.lambdify(expr_var_list_ext, self.dinvcovelemd(p, keys=keys) )
            print("Functions created. They will be saved for future function calls")
            dill.settings['recurse']=True
            dill.dump(self.dA, open(f"dA_{spec_ID}.bin", "wb"))
            dill.dump(self.dB, open(f"dB_{spec_ID}.bin", "wb"))
            dill.dump(self.dJ, open(f"dJ_{spec_ID}.bin", "wb"))
            # dill.dump(self.dinvcov_e, open(f"dinvcov_{spec_ID}.bin", "wb"))

    def _obtain_full_backward_time_evol_op(self, sol, t1, t2):
        '''
        Returns time evolution operators U(t, t2).T as a dense output object
        '''
        def rhs(t, U_vec):
            xt = sol(t)/self.Omega
            self.compute_jacobian_and_b_matrix(xt, t, b_matrix=False, jacobian=True)
            U_mat = np.reshape(U_vec, (self.dim, self.dim))
            dUdt = - np.dot(self.J_mat.T, U_mat) #
            return np.ravel(dUdt)

        U0 = np.identity((self.dim)).flatten()
        res = solve_ivp(rhs, (t2, t1), U0, method=self.det_method, dense_output=True)
        return res.sol

    def dmudp(self, x_sol, Tf, Nf, dp, rtol=1e-4):
        """
        calculates the derivatives of the mean traj x with respect to epi params and inits
        """

        fi=self.fi
        no_reduced_params = dp.shape[1]
        assert self.no_inferred_params == dp.shape[0]
        param_values = np.ravel(self.parameters)

        def integrand(t):
            n = np.size(t)
            f = np.empty((self.dim, no_reduced_params, n), dtype=DTYPE)
            for i in range(n):
                x = x_sol(t[i])/self.Omega
                U =  U_sol(t[i]).reshape((self.dim, self.dim)) # transpose of U(t, Tf)
                CM_f = np.ravel(self.contactMatrix(t[i]))
                dAdp, _ = self.dA(param_values, CM_f, fi, x)
                # dAdp of shape (no_inferred_params, self.dim)
                f[:, :, i] = np.einsum('ji,kj,kl->il', U, dAdp, dp) # U.T * dAdp.T
            return f

        fshape = (self.dim, no_reduced_params)
        time_series = np.zeros((Nf, *fshape), dtype=DTYPE)
        time_points = np.linspace(0, Tf, Nf)
        val = np.zeros(fshape, dtype=DTYPE)
        for i in range(1, Nf): # t=0, dmudp = 0
            ti = time_points[i-1]
            tf = time_points[i]
            U_sol = self._obtain_full_backward_time_evol_op(x_sol, ti, tf)
            U = U_sol(ti).reshape((self.dim, self.dim)).T
            val = np.dot(U, val)
            time_series[i] = np.add(val, pyross.utils.quadrature(integrand, ti, tf, fshape, rtol=rtol))
            val = time_series[i]
        return time_series

    def dmudx0(self, x_sol, Tf, Nf, dx0):
        cdef Py_ssize_t xdim = dx0.shape[1], dim=self.dim
        assert dx0.shape[0]==dim
        def rhs(t, U_vec):
            xt = x_sol(t)/self.Omega
            self.compute_jacobian_and_b_matrix(xt, t, b_matrix=False, jacobian=True)
            U_mat = np.reshape(U_vec, (dim, xdim))
            dUdt = np.dot(self.J_mat, U_mat) #
            return np.ravel(dUdt)

        U0 = (np.identity((self.dim))@dx0).flatten()
        time_points = np.linspace(0, Tf, Nf)
        dmudx0 = solve_ivp(rhs, [0, Tf], U0, method=self.det_method, t_eval=time_points).y.T.reshape((Nf, dim, xdim))
        return dmudx0

    def obtain_full_mean_cov_derivatives(self, x_sol, Tf, Nf, dx0, dp, rtol=1e-4):
        '''
        Calculates the derivative of the full_cov, only works for tangent space for now
        '''
        cdef:
            Py_ssize_t dim=self.dim, full_dim = (Nf-1)*dim
            Py_ssize_t nparams, nx0, ntotal
        nparams = dp.shape[1]
        nx0 = dx0.shape[1]
        ntotal = nparams + nx0
        flat_params = np.ravel(self.parameters)

        dfullcovdp = np.zeros((Nf-1, dim, Nf-1, dim, ntotal), dtype=DTYPE)
        fullcov = np.zeros((Nf-1, dim, Nf-1, dim), dtype=DTYPE)
        cov = np.zeros((dim, dim), dtype=DTYPE)
        dcov = np.zeros((dim, dim, ntotal), dtype=DTYPE)

        dxdp = self.dmudp(x_sol, Tf, Nf, dp, rtol=rtol)
        dxdx0 = self.dmudx0(x_sol, Tf, Nf, dx0)
        time_points = np.linspace(0, Tf, Nf)
        dt = time_points[1]

        for i in range(Nf-1):
           t = time_points[i]
           xt = x_sol(t)/self.Omega
           CM_f = self.contactMatrix(t).flatten()

           # Compute all derivatives
           dxtdp = dxdp[i]
           dxtdx0 = dxdx0[i]
           dBdp, dBdx = self.dB(flat_params, CM_f, self.fi, xt)
           dJdp, dJdx = self.dJ(flat_params, CM_f, self.fi, xt)

           dcond_covdp = dt*np.add(np.einsum('lij,lm->mij', dBdp, dp), np.einsum('kij,kl->lij', dBdx, dxtdp))
           dcond_covdx0 = dt*np.einsum('kij,kl->lij', dBdx, dxtdx0)
           dcond_cov = np.concatenate([dcond_covdp, dcond_covdx0], axis=0)
           dUdp =dt*np.add(np.einsum('lij,lm->mij', dJdp, dp), np.einsum('kij,kl->lij', dJdx, dxtdp))
           dUdx0 = dt*np.einsum('kij,kl->lij', dJdx, dxtdx0)
           dU = np.concatenate([dUdp, dUdx0], axis=0)

           # Transpose such that dU_ijk = dU_ij / dp_k
           dU = np.transpose(dU, axes=[1, 2, 0])
           dcond_cov = np.transpose(dcond_cov, axes=[1, 2, 0])

           # Compute the elements
           self.compute_jacobian_and_b_matrix(xt, t, b_matrix=True, jacobian=True)
           cond_cov = np.multiply(dt, self.convert_vec_to_mat(self.B_vec))
           U = np.add(np.identity(self.dim), np.multiply(dt, self.J_mat))

           # compute dcov and cov
           temp = np.einsum('ijl,jk,km->iml', dU, cov, U.T)
           tempT = np.transpose(temp, axes=[1, 0, 2])
           dcov = np.einsum('ij,jkl,km->iml', U, dcov, U.T) + temp + tempT + dcond_cov
           cov = U@cov@U.T + cond_cov

           # Fill entries of dfullcovdp
           dfullcovdp[i, :, i, :, :] = dcov
           fullcov[i, :, i, :] = cov
           if i>0:
               for j in range(0, i):
                   element  = fullcov[j, :, i-1, :]
                   temp = np.einsum('ijl,kj->ikl', dfullcovdp[j, :, i-1, :, :], U)
                   temp += np.einsum('ij,kjl->ikl', element, dU)
                   dfullcovdp[j, :, i, :, :] = temp
                   dfullcovdp[i, :, j, :, :] = np.transpose(temp, axes=[1, 0, 2])
                   element = element@U.T
                   fullcov[j, :, i, :] = element
                   fullcov[i, :, j, :] = element.T
        fullcov_mat = np.reshape(fullcov, (full_dim, full_dim))
        dfullcov_mat = np.reshape(dfullcovdp, (full_dim, full_dim, ntotal))

        dxdp = dxdp[1:].reshape((full_dim, dxdp.shape[2]))
        dxdx0 = dxdx0[1:].reshape((full_dim, dxdx0.shape[2]))
        dx = np.concatenate([dxdp, dxdx0], axis=1)

        return dx, dfullcov_mat, fullcov_mat

    def dfullinvcovdp(self, param_list, x_sol, Tf, Nf):
        """ calculates the derivatives of full inv_cov. Relies on derivatives of the elements created by dinvcovelemd() """
        M=self.M
        num_of_infection_terms=self.infection_terms.shape[0]
        fi=self.fi
        parameters=self.parameters
        param_values = self.parameters.ravel()
        l = np.zeros((num_of_infection_terms,M), dtype=DTYPE)
        no_inferred_params = len(param_list)*self.M
        time_points=np.linspace(0,Tf,Nf)
        dt = time_points[1]
        full_cov_inv=[[[None]*(Nf-1) for i in range(Nf-1)] for j in range(no_inferred_params)]

        dxdp = self.dmudp(param_list, x_sol, Tf, Nf)

        for i in range(Nf-1):
            ti = time_points[i]
            tf = time_points[i+1]
            xi = x_sol(ti)/self.Omega
            xf = x_sol(tf)/self.Omega
            dxidp = dxdp[i]
            dxfdp = dxdp[i+1]

            CM_f = self.contactMatrix(ti).ravel()

            self.fill_lambdas(xi, l)
            self.noise_correlation(xi, l)
            Bmat = self.convert_vec_to_mat(self.B_vec)
            Binv_i = np.linalg.inv(Bmat).ravel()
            self.fill_lambdas(xf, l)
            self.noise_correlation(xf, l)
            Bmat = self.convert_vec_to_mat(self.B_vec)
            Binv_f = np.linalg.inv(Bmat).ravel()

            (ddiagdp, doffdiagdp), (ddiagdxi, doffdiagdxi) , (ddiagdxf, doffdiagdxf) = self.dinvcov_e(param_values, CM_f, fi, xi, xf, Binv_i, Binv_f)

            ## use chain rule to update
            ddiagdp += np.einsum('ijk, il->ljk', ddiagdxi, dxidp)
            ddiagdp += np.einsum('ijk, il->ljk', ddiagdxf, dxfdp)
            doffdiagdp += np.einsum('ijk, il->ljk', doffdiagdxi, dxidp)
            doffdiagdp += np.einsum('ijk, il->ljk', doffdiagdxf, dxfdp)
            for k in range(no_inferred_params): ## num params
                full_cov_inv[k][i][i]   = ddiagdp[k]
                if i<Nf-2:
                    full_cov_inv[k][i][i+1] = doffdiagdp[k]
                    full_cov_inv[k][i+1][i] = np.transpose(doffdiagdp[k])
            dxidp = dxfdp.copy()

        ## Make block mat into full mat. np.sparse.bmat doesn't handle slices very well hence the workaround
        full_cov_inv_mat = np.empty((1, (Nf-1)*self.dim, (Nf-1)*self.dim))
        for k in range(no_inferred_params):
            f=sparse.bmat(full_cov_inv[k], format='csc').todense().copy()
            f = np.array(f).reshape((1,)+f.shape)
            full_cov_inv_mat = np.concatenate((full_cov_inv_mat, f), axis=0)
        return full_cov_inv_mat[1:]


    def construct_l(self, x):
        """constructs sympy l. x is a sympy matrix"""
        M=self.M
        infection_terms=self.infection_terms
        num_of_infection_terms=infection_terms.shape[0]
        CM = sympy.Matrix( sympy.symarray('CM', (M, M)))
        fi = sympy.Matrix( sympy.symarray('fi', (1, M)))
        l = sympy.Matrix(np.zeros((num_of_infection_terms,M)))
        for i in range(num_of_infection_terms):
            infective_index = infection_terms[i, 1]
            for m in range(M):
                for n in range(M):
                    index = n + M*infective_index
                    l[i, m] += CM[m,n]*x[index]/fi[n]
        return l

    def construct_A_spp(self, x):
        """construct Spp A. x is a sympy matrix"""
        M=self.M
        nClass=self.nClass
        constant_terms=self.constant_terms
        linear_terms=self.linear_terms
        infection_terms=self.infection_terms
        x=x.reshape(1,self.dim)
        S_index=self.class_index_dict['S']
        s = x[:,S_index*M:(S_index+1)*M]
        parameters=self.parameters

        A=sympy.Matrix(np.zeros((nClass,M) ))
        l=self.construct_l(x)
        p = sympy.Matrix( sympy.symarray('p', (parameters.shape[0], parameters.shape[1]) )) ## epi-p
        for i in range(infection_terms.shape[0]):
            product_index = infection_terms[i, 2]
            infective_index = infection_terms[i, 1]
            rate_index = infection_terms[i, 0]
            rate = p[rate_index,:]
            for m in range(M):
                A[S_index, m] -= rate[m]*l[i, m]*s[m]
                if product_index>-1:
                    A[product_index, m] += rate[m]*l[i, m]*s[m]
        for i in range(linear_terms.shape[0]):
            product_index = linear_terms[i, 2]
            reagent_index = linear_terms[i, 1]
            reagent = x[:,reagent_index*M:(reagent_index+1)*M]
            rate_index = linear_terms[i, 0]
            rate = p[rate_index,:]
            for m in range(M):
                A[reagent_index, m] -= rate[m]*reagent[m]
                if product_index >-1:
                    A[product_index, m] += rate[m]*reagent[m]
        A=A.reshape(1, self.dim)
        return A

    def construct_B_spp(self, x):
        """constructs Spp B. x is a sympy array"""
        Omega=self.Omega
        M=self.M
        nClass=self.nClass
        constant_terms=self.constant_terms
        linear_terms=self.linear_terms
        infection_terms=self.infection_terms
        parameters=self.parameters
        x = x.reshape(1, self.dim)
        S_index=self.class_index_dict['S']
        s = x[:,S_index*M:(S_index+1)*M]
        B = Array(np.zeros((nClass, M, nClass, M)))
        l = self.construct_l(x)
        p = sympy.Matrix( sympy.symarray('p', (parameters.shape[0], parameters.shape[1]) )) ## epi-p
        if self.constant_terms.size > 0:
            for i in range(constant_terms.shape[0]):
                rate_index = constant_terms[i, 0]
                class_index = constant_terms[i, 1]
                rate = p[rate_index,:]
                for m in range(M):
                    B[class_index, m, class_index, m] += rate[m]/Omega
                    B[nClass-1, m, nClass-1, m] += rate[m]/Omega
        for i in range(infection_terms.shape[0]):
            product_index = infection_terms[i, 2]
            infective_index = infection_terms[i, 1]
            rate_index = infection_terms[i, 0]
            rate = p[rate_index,:]
            for m in range(M):
                B[S_index, m, S_index, m] += rate[m]*l[i, m]*s[m]
                if product_index>-1:
                    B[S_index, m, product_index, m] -=  rate[m]*l[i, m]*s[m]
                    B[product_index, m, product_index, m] += rate[m]*l[i, m]*s[m]
                    B[product_index, m, S_index, m] -= rate[m]*l[i, m]*s[m]
        for i in range(linear_terms.shape[0]):
            product_index = linear_terms[i, 2]
            reagent_index = linear_terms[i, 1]
            reagent = x[:,reagent_index*M:(reagent_index+1)*M]
            rate_index = linear_terms[i, 0]
            rate = p[rate_index,:]
            for m in range(M): # only fill in the upper triangular form
                B[reagent_index, m, reagent_index, m] += rate[m]*reagent[m]
                if product_index>-1:
                    B[product_index, m, product_index, m] += rate[m]*reagent[m]
                    B[reagent_index, m, product_index, m] += -rate[m]*reagent[m]
                    B[product_index, m, reagent_index, m] += -rate[m]*reagent[m] ## make sure the symmetrising method reassigns the Lower traingular elem
        B=B.reshape(self.dim, self.dim)
        return B

    def construct_J_spp(self, x):
        """constructs Spp J. x is a sympy matrix"""
        M=self.M
        nClass=self.nClass
        constant_terms=self.constant_terms
        linear_terms=self.linear_terms
        infection_terms=self.infection_terms
        x=x.reshape(1,self.dim)
        S_index=self.class_index_dict['S']
        s = x[:,S_index*M:(S_index+1)*M]
        parameters=self.parameters
        J = Array(np.zeros((nClass, M, nClass, M)))
        CM = sympy.Matrix( sympy.symarray('CM', (M, M)))
        fi = sympy.Matrix( sympy.symarray('fi', (1, M)))
        l = self.construct_l(x)
        p = sympy.Matrix( sympy.symarray('p', (parameters.shape[0], parameters.shape[1]) )) ## epi-p
        for i in range(infection_terms.shape[0]):
            product_index = infection_terms[i, 2]
            infective_index = infection_terms[i, 1]
            rate_index = infection_terms[i, 0]
            rate = p[rate_index,:]
            for m in range(M):
                J[S_index, m, S_index, m] -= rate[m]*l[i, m]
                if product_index>-1:
                    J[product_index, m, S_index, m] += rate[m]*l[i, m]
                for n in range(M):
                    J[S_index, m, infective_index, n] -= s[m]*rate[m]*CM[m, n]/fi[n]
                    if product_index>-1:
                        J[product_index, m, infective_index, n] += s[m]*rate[m]*CM[m, n]/fi[n]
        for i in range(linear_terms.shape[0]):
            product_index = linear_terms[i, 2]
            reagent_index = linear_terms[i, 1]
            rate_index = linear_terms[i, 0]
            rate = p[rate_index,:]
            for m in range(M):
                J[reagent_index, m, reagent_index, m] -= rate[m]
                if product_index>-1:
                    J[product_index, m, reagent_index, m] += rate[m]
        J=J.reshape(self.dim, self.dim)
        return J

    def dinvcovelemd(self, p, return_x0_deriv=False, keys=None, dt=1): ##
        """ Constuction of invcov elements in symbolic form. The inverses of B are slow, but calculating full cov elements directly is faster"""
        assert (keys is not None), "Error: integer 1-0 array 'keys' was not passed"
        M=self.M
        nClass=self.nClass
        xi=sympy.Matrix( sympy.symarray('xi', (nClass,  M)))
        xf=sympy.Matrix( sympy.symarray('xf', (nClass,  M)))

        ## explicitely construct the invcov elements
        j = sympy.Matrix(self.construct_J_spp(xf))
        Uf = sympy.eye(self.dim) + dt * j ## tangent space approx
        dBinvdp_i, dBinvdxi = self.dBinvd(p, keys=keys, x=xi, Binv_string='Binv_i')
        dBinvdp_f, dBinvdxf = self.dBinvd(p, keys=keys, x=xf, Binv_string='Binv_f')
        dUdp, dUdxf = dt*self.dJd(p, x=xf, keys=keys)
        dUtdp = permutedims(dUdp, (0,2,1))
        dUtdxf = permutedims(dUdxf, (0,2,1))
        Binv_f = Array( sympy.symarray('Binv_f', (self.dim, self.dim)))
        ## Term 1
        term1_k = tensorcontraction(tensorproduct(dUtdp, Binv_f), (2,3) )
        term1 = tensorcontraction(tensorproduct(term1_k, Uf), (2,3))
        ## Term 2
        term2 = permutedims(term1, (0, 2, 1))
        ## Term 3
        term3_k = tensorcontraction(tensorproduct(Uf.T, dBinvdp_f), (1,3) )
        term3 = tensorcontraction(tensorproduct(term3_k, Uf), (2,3) )
        term3 = permutedims(term3, (1,0,2))
        term3_k=permutedims(term3_k, (1,0,2))
        d_diagdp = dBinvdp_i + term1+term2+term3
        d_offdiagdp = -(term1_k + term3_k)
        d_diagdxi = dBinvdxi
        d_offdiagdxi = Array(np.zeros((self.dim, self.dim, self.dim)))
        ## Term 4
        term4_k = tensorcontraction(tensorproduct(dUtdxf, Binv_f), (2,3) )
        term4 = tensorcontraction(tensorproduct(term4_k, Uf), (2,3))
        ## Term 5
        term5 = permutedims(term4, (0,2,1))
        ## Term 6
        term6_k = tensorcontraction(tensorproduct(Uf.T, dBinvdxf), (1,3) )
        term6 = tensorcontraction(tensorproduct(term6_k, Uf), (2,3) )
        term6 = permutedims(term6, (1,0,2))
        term6_k=permutedims(term6_k, (1,0,2))

        d_diagdxf = term4+term5+term6
        d_offdiagdxf = -(term4_k + term6_k)
        return (d_diagdp, d_offdiagdp), (d_diagdxi, d_offdiagdxi), (d_diagdxf, d_offdiagdxf)


    def dAd(self, p, return_x0_deriv=False, keys=None, x=None):
        """
        constructs Spp B. param is a string or sympy symbol. Most likely you'll wish to use 'all' string
        keys can be passed as a integer 0,1 numpy array which selects the parameters to be used for FIM calculation
        p is a sympy array which contains epi parameters. nParams*M due to age dependence
        [dAdp]_ij = dA_j/dp_i
        """
        assert (keys is not None), "Error: integer 1-0 array 'keys' was not passed"
        M=self.M
        nClass=self.nClass
        if x == None:
            x =sympy.Matrix( sympy.symarray('x', (nClass, M)))
        no_inferred_params = np.sum(keys)
        A=self.construct_A_spp(x)
        dAdp = Array(np.zeros((no_inferred_params, 1, self.dim)))
        rows, cols = np.where(keys)
        for k, (r, c) in enumerate(zip(rows, cols)):
            param = p[r,c]
            dAdp[k,:,:] = sympy.diff(A, param)
        dAdx = sympy.diff(A, x).reshape(self.dim, 1, self.dim)
        return dAdp[:,0,:], dAdx[:,0,:]


    def dBd(self, p, return_x0_deriv=False, keys=None, x=None):
        """
        keys can be passed as a integer 0,1 numpy array which selects the parameters to be used for FIM calculation
        p is a sympy array which contains epi parameters. nParams*M due to age dependence
        [dBdp]_ijk = dB_jk/dp_i
        """
        assert (keys is not None), "Error: integer 1-0 'keys' was not passed"
        M=self.M
        nClass=self.nClass
        if x == None:
            x =sympy.Matrix( sympy.symarray('x', (nClass, M)))
        no_inferred_params = np.sum(keys)
        B=self.construct_B_spp(x)
        dBdp = Array(np.zeros((no_inferred_params, self.dim, self.dim)))
        rows, cols = np.where(keys)
        for k, (r, c) in enumerate(zip(rows, cols)):
            param = p[r,c]
            dBdp[k,:,:] = sympy.diff(B, param)
        dBdx = sympy.diff(B, x).reshape(self.dim, self.dim, self.dim)
        return dBdp, dBdx

    def dBinvd(self, p, return_x0_deriv=False, keys=None, x=None, Binv_string='Binv'):
        """
        keys can be passed as a integer 0,1 numpy array which selects the parameters to be used for FIM calculation
        p is a sympy array which contains epi parameters. nParams*M due to age dependence
        [dBdp]_ijk = dB_jk/dp_i
        Purpose of this function is to circumvent having to symbolically invert a big B matrix, which takes a long time. Matrix multiplication better than inversion
        Calculates the derivative based on the expression d(B^-1)_jk/dp_i = -(B^-1)jm dB_mn/dp_i (B^-1)nk
        """
        assert (keys is not None), "Error: integer 1-0 'keys' was not passed"
        M=self.M
        nClass=self.nClass
        dBdp, dBdx = self.dBd(p, keys=keys, x=x)
        Binv = Array( sympy.symarray(Binv_string, (self.dim, self.dim)))
        dBdp_Binv = sympy.tensorcontraction(tensorproduct(dBdp, Binv), (2,3) )
        dBinvdp = -sympy.tensorcontraction(tensorproduct(Binv, dBdp_Binv), (1,3))
        dBinvdp = permutedims(dBinvdp,(1,0,2))

        dBdx_Binv = sympy.tensorcontraction(tensorproduct(dBdx, Binv), (2,3) )
        dBinvdx = -sympy.tensorcontraction(tensorproduct(Binv, dBdx_Binv), (1,3))
        return dBinvdp, dBinvdx


    def dJd(self, p, return_x0_deriv=False, keys=None, x=None):
        """
        constructs Spp J. param is a string or sympy symbol. Most likely you'll wish to use 'all' string
        keys can be passed as a integer 0,1 numpy array which selects the parameters to be used for FIM calculation
        p is a sympy array which contains epi parameters. nParams*M due to age dependence
        [dJdp]_ijk = dJ_jk/dp_i
        """
        assert (keys is not None), "Error: integer 1-0 'keys' was not passed"
        M=self.M
        nClass=self.nClass
        if x == None:
            x =sympy.Matrix( sympy.symarray('x', (nClass, M)))
        no_inferred_params = np.sum(keys)
        J=self.construct_J_spp(x)
        dJdp = Array(np.zeros((no_inferred_params, self.dim, self.dim)))
        rows, cols = np.where(keys)
        for k, (r, c) in enumerate(zip(rows, cols)):
            param = p[r,c]
            dJdp[k,:,:] = sympy.diff(J, param)
        dJdx = sympy.diff(J, x).reshape(self.dim, self.dim, self.dim)
        return dJdp, dJdx

@cython.wraparound(False)
@cython.boundscheck(False)
@cython.cdivision(True)
@cython.nonecheck(False)
cdef class SppQ(SIR_type):
    """User-defined epidemic model with quarantine stage.

    To initialise the SppQ model,

    Parameters
    ----------
    model_spec: dict
        A dictionary specifying the model. See `Examples`.
    parameters: dict
        A dictionary containing the model parameters.
        All parameters can be float if not age-dependent, and np.array(M,) if age-dependent
    testRate: python function
        number of tests per day and age group
    M: int
        Number of age groups.
    fi: np.array(M) or list
        Fraction of each age group.
    Omega: int
        Total population.
    steps: int, optional
        The number of internal integration steps performed between the observed points (not used in tangent space inference).
        For robustness, set steps to be large, lyapunov_method='LSODA'.
        For speed, set steps to be small (~4), lyapunov_method='euler'.
        For a combination of the two, choose something in between.
    det_method: str, optional
        The integration method used for deterministic integration.
        Choose one of 'LSODA' and 'RK45'. Default is 'LSODA'.
    lyapunov_method: str, optional
        The integration method used for the integration of the Lyapunov equation for the covariance.
        Choose one of 'LSODA', 'RK45', 'RK2' and 'euler'. Default is 'LSODA'.
    parameter_mapping: python function, optional
        A user-defined function that maps the dictionary the parameters used for inference to a dictionary of parameters used in model_spec. Default is an identical mapping.
    time_dep_param_mapping: python function, optional
        As parameter_mapping, but time-dependent. The user-defined function takes time as a second argument.

    See `SIR_type` for a table of all the methods

    Examples
    --------
    An example of model_spec and parameters for SIR class with random
    testing (without false positives/negatives) and quarantine

    >>> model_spec = {
            "classes" : ["S", "I"],
            "S" : {
                "infection" : [ ["I", "-beta"] ]
            },
            "I" : {
                "linear"    : [ ["I", "-gamma"] ],
                "infection" : [ ["I", "beta"] ]
            },
            "test_pos"  : [ "p_falsepos", "p_truepos", "p_falsepos"] ,
            "test_freq" : [ "tf", "tf", "tf"]
        }
    >>> parameters = {
            'beta': 0.1,
            'gamma': 0.1,
            'p_falsepos': 0
            'p_truepos': 1
            'tf': 1
        }
    """

    cdef:
        readonly np.ndarray constant_terms, linear_terms, infection_terms, test_pos, test_freq
        readonly np.ndarray parameters
        readonly Py_ssize_t nClassU, nClassUwoN
        readonly np.ndarray model_parameters
        readonly pyross.deterministic.SppQ det_model
        readonly dict model_spec
        readonly dict param_dict
        readonly list model_param_keys
        readonly object parameter_mapping
        readonly object time_dep_param_mapping
        readonly object testRate


    def __init__(self, model_spec, parameters, testRate, M, fi, Omega=1, steps=4,
                                    det_method='LSODA', lyapunov_method='LSODA', parameter_mapping=None, time_dep_param_mapping=None):
        if parameter_mapping is not None and time_dep_param_mapping is not None:
            raise Exception('Specify either parameter_mapping or time_dep_param_mapping')
        self.parameter_mapping = parameter_mapping
        self.time_dep_param_mapping = time_dep_param_mapping
        self.param_keys = list(parameters.keys())
        if parameter_mapping is not None:
            self.model_param_keys = list(parameter_mapping(parameters).keys())
        elif time_dep_param_mapping is not None:
            self.param_dict = parameters.copy()
            self.model_param_keys = list(time_dep_param_mapping(parameters, 0).keys())
        else:
            self.model_param_keys = self.param_keys.copy()
        self.model_spec=model_spec
        res = pyross.utils.parse_model_spec(model_spec, self.model_param_keys)
        self.nClass = res[0]
        self.class_index_dict = res[1]
        self.constant_terms = res[2]
        self.linear_terms = res[3]
        self.infection_terms = res[4]
        self.test_pos = res[5]
        self.test_freq = res[6]
        super().__init__(parameters, self.nClass, M, fi, Omega, steps, det_method, lyapunov_method)
        if self.parameter_mapping is not None:
            parameters = self.parameter_mapping(parameters)
        if self.time_dep_param_mapping is not None:
            self.det_model = pyross.deterministic.SppQ(model_spec, parameters, M, fi*Omega, time_dep_param_mapping=time_dep_param_mapping)
        else:
            self.det_model = pyross.deterministic.SppQ(model_spec, parameters, M, fi*Omega)
        self.testRate =  testRate
        self.det_model.set_testRate(testRate)

        if self.constant_terms.size > 0:
            self.nClassU = self.nClass // 2 # number of unquarantined classes with constant terms
            self.nClassUwoN = self.nClassU - 1
        else:
            self.nClassU = (self.nClass - 1) // 2 # number of unquarantined classes w/o constant terms
            self.nClassUwoN = self.nClassU
        

    def infection_indices(self):
        cdef Py_ssize_t a = 100
        indices = set()
        linear_terms_indices = list(range(self.linear_terms.shape[0]))

        # Find all the infection terms
        for term in self.infection_terms:
            infective_index = term[1]
            indices.add(infective_index)

        # Find all the terms that turn into infection terms
        a = 100
        while a > 0:
            a = 0
            temp = linear_terms_indices.copy()
            for i in linear_terms_indices:
                product_index = self.linear_terms[i, 2]
                if product_index in indices:
                    a += 1
                    indices.add(self.linear_terms[i, 1])
                    temp.remove(i)
            linear_terms_indices = temp
        return list(indices)

    def set_params(self, parameters):
        nParams = len(self.param_keys)
        self.parameters = np.empty((nParams, self.M), dtype=DTYPE)
        try:
            for (i, key) in enumerate(self.param_keys):
                param = parameters[key]
                self.parameters[i] = pyross.utils.age_dep_rates(param, self.M, key)
        except KeyError:
            raise Exception('The parameters passed do not contain certain keys. The keys are {}'.format(self.param_keys))
        if self.parameter_mapping is not None:
            model_parameters = self.parameter_mapping(parameters)
            nParams = len(self.model_param_keys)
            self.model_parameters = np.empty((nParams, self.M), dtype=DTYPE)
            try:
                for (i, key) in enumerate(self.model_param_keys):
                    param = model_parameters[key]
                    self.model_parameters[i] = pyross.utils.age_dep_rates(param, self.M, key)
            except KeyError:
                raise Exception('The parameters returned by parameter_mapping(...) do not contain certain keys. The keys are {}'.format(self.model_param_keys))
        elif self.time_dep_param_mapping is not None:
            self.param_dict = parameters.copy()
            self.set_time_dep_model_parameters(0)
        else:
            self.model_parameters = self.parameters.copy()

    def set_time_dep_model_parameters(self, tt):
        model_parameters = self.time_dep_param_mapping(self.param_dict, tt)
        nParams = len(self.model_param_keys)
        self.model_parameters = np.empty((nParams, self.M), dtype=DTYPE)
        try:
            for (i, key) in enumerate(self.model_param_keys):
                param = model_parameters[key]
                self.model_parameters[i] = pyross.utils.age_dep_rates(param, self.M, key)
        except KeyError:
            raise Exception('The parameters passed do not contain certain keys.\
                             The keys are {}'.format(self.param_keys))  

    def set_testRate(self, testRate):
        self.testRate=testRate
        self.det_model.set_testRate(testRate)

    def set_det_model(self, parameters):
        if self.parameter_mapping is not None:          
            self.det_model.update_model_parameters(self.parameter_mapping(parameters))
        else:    
            self.det_model.update_model_parameters(parameters)
        self.det_model.set_testRate(self.testRate)

    def make_params_dict(self):
        param_dict = {k:self.parameters[i] for (i, k) in enumerate(self.param_keys)}
        return param_dict

    cdef np.ndarray _get_r_from_x(self, np.ndarray x):
        cdef:
            np.ndarray r
            np.ndarray xrs=x.reshape(int(self.dim/self.M), self.M)
        r = self.fi - xrs[-1,:] - np.sum(xrs[:self.nClassUwoN,:], axis=0) # subtract total quarantined and all non-quarantined classes
        return r

    cdef np.ndarray _get_rq_from_x(self, np.ndarray x):
        cdef:
            np.ndarray r
            np.ndarray xrs=x.reshape(int(self.dim/self.M), self.M)
        r = xrs[-1,:] - np.sum(xrs[self.nClassU:-1,:], axis=0) # subtract all quarantined classes
        return r

    cdef double _penalty_from_negative_values(self, np.ndarray x0):
        cdef:
            double eps=0.1/self.Omega, dev
            np.ndarray R_init, RQ_init
        R_init = self._get_r_from_x(x0)
        RQ_init = self._get_rq_from_x(x0)
        dev = - (np.sum(R_init[R_init<0]) + np.sum(RQ_init[RQ_init<0]) + np.sum(x0[x0<0]))
        return (dev/eps)**2 + (dev/eps)**8

    cdef calculate_test_r(self, double [:] x, double [:] r, double TR):
        cdef:
            Py_ssize_t nClass=self.nClass, nClassU=self.nClassU, nClassUwoN=self.nClassUwoN, M=self.M
            int [:] test_freq=self.test_freq
            double [:] fi=self.fi
            double Omega = self.Omega
            double ntestpop=0, tau0=0
            double [:, :] parameters=self.parameters
            Py_ssize_t m, i

        # Compute non-quarantined recovered
        r = self._get_r_from_x(np.array(x))
        # Compute normalisation of testing rates
        for m in range(M):
            for i in range(nClassUwoN):
                ntestpop += parameters[test_freq[i], m] * x[i*M+m]
            ntestpop += parameters[test_freq[nClassUwoN], m] * r[m]
        tau0 = TR / (Omega * ntestpop)
        return ntestpop, tau0

    cdef compute_jacobian_and_b_matrix(self, double [:] x, double t,
                                        b_matrix=True, jacobian=False):
        cdef:
            Py_ssize_t nClass=self.nClass, nClassU=self.nClassU, M=self.M
            Py_ssize_t num_of_infection_terms=self.infection_terms.shape[0]
            double [:, :] l=np.zeros((num_of_infection_terms, self.M), dtype=DTYPE)
            double [:] fi=self.fi
            double TR
            double ntestpop, tau0
            double [:] r=np.zeros(self.M, dtype=DTYPE)
        self.CM = self.contactMatrix(t)
        if self.time_dep_param_mapping is not None:
            self.set_time_dep_model_parameters(t)
        TR = self.testRate(t)
        if self.constant_terms.size > 0:
            fi = x[(nClassU-1)*M:]
        self.fill_lambdas(x, l)
        ntestpop, tau0 = self.calculate_test_r(x, r, TR)
        if b_matrix:
            self.B = np.zeros((nClass, M, nClass, M), dtype=DTYPE)
            self.noise_correlation(x, l, r, tau0)
        if jacobian:
            self.J = np.zeros((nClass, M, nClass, M), dtype=DTYPE)
            self.jacobian(x, l, r, ntestpop, tau0)

    cdef fill_lambdas(self, double [:] x, double [:, :] l):
        cdef:
            double [:, :] CM=self.CM
            int [:, :] infection_terms=self.infection_terms
            double infection_rate
            double [:] fi=self.fi
            Py_ssize_t m, n, i, infective_index, index, M=self.M, num_of_infection_terms=infection_terms.shape[0]
        for i in range(num_of_infection_terms):
            infective_index = infection_terms[i, 1]
            for m in range(M):
                for n in range(M):
                    index = n + M*infective_index
                    l[i, m] += CM[m,n]*x[index]/fi[n]

    cdef jacobian(self, double [:] x, double [:, :] l, double [:] r, double ntestpop, double tau0):
        cdef:
            Py_ssize_t i, m, n, M=self.M, dim=self.dim
            Py_ssize_t nClass=self.nClass, nClassU=self.nClassU, nClassUwoN=self.nClassUwoN
            Py_ssize_t rate_index, infective_index, product_index, reagent_index, S_index=self.class_index_dict['S']
            double [:, :, :, :] J = self.J
            double [:, :] CM=self.CM
            double [:, :] parameters=self.parameters
            int [:, :] linear_terms=self.linear_terms, infection_terms=self.infection_terms
            int [:] test_pos=self.test_pos
            int [:] test_freq=self.test_freq
            double [:] rate
            double term, term2, term3
            double [:] fi=self.fi

        # infection terms (no infection terms in Q classes, perfect quarantine)
        for i in range(infection_terms.shape[0]):
            product_index = infection_terms[i, 2]
            infective_index = infection_terms[i, 1]
            rate_index = infection_terms[i, 0]
            rate = parameters[rate_index]
            for m in range(M):
                J[S_index, m, S_index, m] -= rate[m]*l[i, m]
                if product_index>-1:
                    J[product_index, m, S_index, m] += rate[m]*l[i, m]
                for n in range(M):
                    J[S_index, m, infective_index, n] -= x[S_index*M+m]*rate[m]*CM[m, n]/fi[n]
                    if product_index>-1:
                        J[product_index, m, infective_index, n] += x[S_index*M+m]*rate[m]*CM[m, n]/fi[n]
        # linear terms
        for i in range(linear_terms.shape[0]):
            product_index = linear_terms[i, 2]
            reagent_index = linear_terms[i, 1]
            rate_index = linear_terms[i, 0]
            rate = parameters[rate_index]
            for m in range(M):
                J[reagent_index, m, reagent_index, m] -= rate[m]
                J[reagent_index + nClassU, m, reagent_index + nClassU, m] -= rate[m]
                if product_index>-1:
                    J[product_index, m, reagent_index, m] += rate[m]
                    J[product_index + nClassU, m, reagent_index + nClassU, m] += rate[m]
        # quarantining terms
        for m in range(M):
            for i in range(nClassUwoN):
                term = tau0 * parameters[test_freq[i], m] * parameters[test_pos[i], m]
                term2 = term * x[i*M+m] / ntestpop
                J[i, m, i, m] -= term
                J[i+nClassU, m, i, m] += term
                J[nClass-1,  m, i, m] += term
                for n in range(M):
                    for j in range(nClassUwoN):
                        term3 = term2 * (parameters[test_freq[j],n] - parameters[test_freq[nClassUwoN],n])
                        J[i, m, j, n] += term3
                        J[i+nClassU, m, j, n] -= term3
                        J[nClass-1,  m, j, n] -= term3
                    term3 = term2 * parameters[test_freq[nClassUwoN],n]
                    if self.constant_terms.size > 0:
                        J[i, m, nClassUwoN, n] += term3
                        J[i+nClassU, m, nClassUwoN, n] -= term3
                        J[nClass-1,  m, nClassUwoN, n] -= term3
                    J[i, m, nClass-1, n] -= term3
                    J[i+nClassU, m, nClass-1, n] += term3
                    J[nClass-1,  m, nClass-1, n] += term3
            term = tau0 * parameters[test_freq[nClassUwoN], m] * parameters[test_pos[nClassUwoN], m]
            term2 = term * r[m] / ntestpop
            for j in range(nClassUwoN):
                J[nClass-1, m, j, m] -= term
            if self.constant_terms.size > 0:
                J[nClass-1, m, nClassUwoN, m] += term
            J[nClass-1, m, nClass-1, m] -= term
            for n in range(M):
                for j in range(nClassUwoN):
                    term3 = term2 * (parameters[test_freq[j],n] - parameters[test_freq[nClassUwoN],n])
                    J[nClass-1,  m, j, n] -= term3
                term3 = term2 * parameters[test_freq[nClassUwoN],n]
                if self.constant_terms.size > 0:
                    J[nClass-1,  m, nClassUwoN, n] -= term3
                J[nClass-1,  m, nClass-1, n] += term3



        self.J_mat = self.J.reshape((dim, dim))

    cdef noise_correlation(self, double [:] x, double [:, :] l, double [:] r, double tau0):
        cdef:
            Py_ssize_t i, m, n, M=self.M, class_index
            Py_ssize_t nClass=self.nClass, nClassU=self.nClassU, nClassUwoN=self.nClassUwoN
            Py_ssize_t rate_index, infective_index, product_index, reagent_index, S_index=self.class_index_dict['S']
            double [:, :, :, :] B=self.B
            double [:, :] CM=self.CM
            double [:, :] parameters=self.parameters
            int [:, :] constant_terms=self.constant_terms
            int [:, :] linear_terms=self.linear_terms, infection_terms=self.infection_terms
            int [:] test_pos=self.test_pos
            int [:] test_freq=self.test_freq
            double [:] s, reagent, rate
            double term
            double Omega=self.Omega
        s = x[S_index*M:(S_index+1)*M]

        if self.constant_terms.size > 0:
            for i in range(constant_terms.shape[0]):
                rate_index = constant_terms[i, 0]
                class_index = constant_terms[i, 1]
                rate = parameters[rate_index]
                for m in range(M):
                    B[class_index, m, class_index, m] += rate[m]/Omega
                    B[nClass-1, m, nClass-1, m] += rate[m]/Omega

        for i in range(infection_terms.shape[0]):
            product_index = infection_terms[i, 2]
            infective_index = infection_terms[i, 1]
            rate_index = infection_terms[i, 0]
            rate = parameters[rate_index]
            for m in range(M):
                B[S_index, m, S_index, m] += rate[m]*l[i, m]*s[m]
                if product_index>-1:
                    B[S_index, m, product_index, m] -=  rate[m]*l[i, m]*s[m]
                    B[product_index, m, product_index, m] += rate[m]*l[i, m]*s[m]
                    B[product_index, m, S_index, m] -= rate[m]*l[i, m]*s[m]

        for i in range(linear_terms.shape[0]):
            product_index = linear_terms[i, 2]
            reagent_index = linear_terms[i, 1]
            reagent = x[reagent_index*M:(reagent_index+1)*M]
            rate_index = linear_terms[i, 0]
            rate = parameters[rate_index]
            for m in range(M): # only fill in the upper triangular form
                B[reagent_index, m, reagent_index, m] += rate[m]*reagent[m]
                if product_index>-1:
                    B[product_index, m, product_index, m] += rate[m]*reagent[m]
                    B[reagent_index, m, product_index, m] += -rate[m]*reagent[m]
                    B[product_index, m, reagent_index, m] += -rate[m]*reagent[m]
            # same transitions in Q classes
            reagent = x[(reagent_index+nClassU)*M:((reagent_index+nClassU)+1)*M]
            for m in range(M): # only fill in the upper triangular form
                B[reagent_index+nClassU, m, reagent_index+nClassU, m] += rate[m]*reagent[m]
                if product_index>-1:
                    B[product_index+nClassU, m, product_index+nClassU, m] += rate[m]*reagent[m]
                    B[reagent_index+nClassU, m, product_index+nClassU, m] += -rate[m]*reagent[m]
                    B[product_index+nClassU, m, reagent_index+nClassU, m] += -rate[m]*reagent[m]

        for m in range(M):
            for i in range(nClassUwoN): # only fill in the upper triangular form
                term = tau0 * parameters[test_freq[i], m] * parameters[test_pos[i], m] * x[m+M*i]
                B[i, m, i, m] += term
                B[i+nClassU, m, i+nClassU, m] += term
                B[nClass-1, m, nClass-1, m] += term
                B[i, m, i+nClassU, m] -= term
                B[i+nClassU, m, i, m] -= term
                B[i, m, nClass-1, m] -= term
                B[nClass-1, m, i, m] -= term
                B[i+nClassU, m, nClass-1, m] += term
                B[nClass-1, m, i+nClassU, m] += term
            term = tau0 * parameters[test_freq[nClassUwoN], m] * parameters[test_pos[nClassUwoN], m] * r[m]
            B[nClass-1, m, nClass-1, m] += term


        self.B_vec = self.B.reshape((self.dim, self.dim))[(self.rows, self.cols)]<|MERGE_RESOLUTION|>--- conflicted
+++ resolved
@@ -3388,16 +3388,12 @@
         readonly np.ndarray model_parameters
         readonly pyross.deterministic.Spp det_model
         readonly dict model_spec
-<<<<<<< HEAD
-        readonly Py_ssize_t no_inferred_params
-        readonly object dA, dB, dJ, dinvcov_e
-=======
         readonly dict param_dict
         readonly list model_param_keys
         readonly object parameter_mapping
         readonly object time_dep_param_mapping
->>>>>>> 28062bd7
-
+        readonly Py_ssize_t no_inferred_params
+        readonly object dA, dB, dJ, dinvcov_e
 
     def __init__(self, model_spec, parameters, M, fi, Omega=1, steps=4,
                                     det_method='LSODA', lyapunov_method='LSODA', parameter_mapping=None, time_dep_param_mapping=None):
@@ -3421,22 +3417,17 @@
         self.linear_terms = res[3]
         self.infection_terms = res[4]
         super().__init__(parameters, self.nClass, M, fi, Omega, steps, det_method, lyapunov_method)
-<<<<<<< HEAD
-        self.det_model = pyross.deterministic.Spp(model_spec, parameters, M, fi*Omega)
-        self.dA = None
-        self.dB = None
-        self.dJ = None
-        self.dinvcov_e = None
-
-=======
         if self.parameter_mapping is not None:
             parameters = self.parameter_mapping(parameters)
         if self.time_dep_param_mapping is not None:
             self.det_model = pyross.deterministic.Spp(model_spec, parameters, M, fi*Omega, time_dep_param_mapping=time_dep_param_mapping)
         else:
             self.det_model = pyross.deterministic.Spp(model_spec, parameters, M, fi*Omega)
- 
->>>>>>> 28062bd7
+        self.dA = None
+        self.dB = None
+        self.dJ = None
+        self.dinvcov_e = None
+
     def infection_indices(self):
         cdef Py_ssize_t a = 100
         indices = set()
@@ -3496,12 +3487,12 @@
                 self.model_parameters[i] = pyross.utils.age_dep_rates(param, self.M, key)
         except KeyError:
             raise Exception('The parameters passed do not contain certain keys.\
-                             The keys are {}'.format(self.param_keys))        
-    
+                             The keys are {}'.format(self.param_keys))
+
     def set_det_model(self, parameters):
-        if self.parameter_mapping is not None:          
+        if self.parameter_mapping is not None:
             self.det_model.update_model_parameters(self.parameter_mapping(parameters))
-        else:    
+        else:
             self.det_model.update_model_parameters(parameters)
 
     def make_params_dict(self):
@@ -4329,7 +4320,7 @@
         else:
             self.nClassU = (self.nClass - 1) // 2 # number of unquarantined classes w/o constant terms
             self.nClassUwoN = self.nClassU
-        
+
 
     def infection_indices(self):
         cdef Py_ssize_t a = 100
@@ -4390,16 +4381,16 @@
                 self.model_parameters[i] = pyross.utils.age_dep_rates(param, self.M, key)
         except KeyError:
             raise Exception('The parameters passed do not contain certain keys.\
-                             The keys are {}'.format(self.param_keys))  
+                             The keys are {}'.format(self.param_keys))
 
     def set_testRate(self, testRate):
         self.testRate=testRate
         self.det_model.set_testRate(testRate)
 
     def set_det_model(self, parameters):
-        if self.parameter_mapping is not None:          
+        if self.parameter_mapping is not None:
             self.det_model.update_model_parameters(self.parameter_mapping(parameters))
-        else:    
+        else:
             self.det_model.update_model_parameters(parameters)
         self.det_model.set_testRate(self.testRate)
 
