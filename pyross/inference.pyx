from scipy import sparse
from scipy.integrate import odeint
from scipy.optimize import minimize, approx_fprime
from scipy.stats import gamma
import numpy as np
from numpy.polynomial.chebyshev import chebfit, chebval
cimport numpy as np
cimport cython

import pyross.deterministic
cimport pyross.deterministic
import pyross.contactMatrix
from pyross.utils import BoundedSteps
from pyross.utils_python import minimization
from libc.math cimport sqrt, log, INFINITY
cdef double PI = 3.14159265359


DTYPE   = np.float
ctypedef np.float_t DTYPE_t
ctypedef np.uint8_t BOOL_t
@cython.wraparound(False)
@cython.boundscheck(False)
@cython.cdivision(True)
@cython.nonecheck(False)
cdef class SIR_type:
<<<<<<< HEAD
    '''
    Parent class for inference for all SIR-type classes listed below

    Attributes:
    ----------
    nClass : int
        Number of classes (set in subclasses).
    N : int
        Total popuation.
    M : int
        Number of compartments of individual for each class.
    steps : int
        Number of internal integration points used for interpolation.
    dim : int
        nClass * M.
    fi : np.array(M)
        Age group size as a fraction of total population
    alpha : float
        Fraction of infected who are asymptomatic.
    beta : float
        Rate of spread of infection.
    gIa : float
        Rate of removal from asymptomatic individuals.
    gIs : float
        Rate of removal from symptomatic individuals.
    fsa : float
        Fraction by which symptomatic individuals self isolate.

    Methods:
    -------
    inference : Infers epidemiological parameters given all information.
    infer_control : Infers control parameters given all information.
    hessian : Computes the hessian of -log(p) around the maximum a posteriori estimates.
    obtain_minus_log_p : Computes -log(p) of a fully observed trajectory for
                         given epidemiological parameters.
    error_bars : Computes the errors of the maximum a posteriori estimates
                 using the hessian (under maintenance).
    log_G_evidence : Computes the log G evidence of the model (under maintenance).
    latent_inference : Infers epidemiological parametesr and initial conditions
                       given partial information.
    latent_infer_control : Infers control parameters given partial information.
    hessian_latent : Computes the hessian of -logp around the maximum a posteriori
                     estimates for both parameters and initial conditions.
    minus_logp_red : Computes -log(p) of a partially observed trajectory for
                     given epidemiological parameters and initial conditions.
    integrate : A wrapper around simulate methods in pyross.deterministic
    '''
=======
    """
    Base class that implements inference for age-structured SIR type models which needs to be subclassed for specific models.

    Model-specific methods
    ----------------------
    set_params
    make_det_model
    make_params_dict
    lyapunov_fun
    jacobian
    noise_correlation
    integrate
    """
>>>>>>> 0ee14a77
    cdef:
        readonly Py_ssize_t nClass, N, M, steps, dim, vec_size
        readonly double alpha, beta, gIa, gIs, fsa
        readonly np.ndarray fi, CM, dsigmadt, J, B, J_mat, B_vec, U
        readonly np.ndarray flat_indices1, flat_indices2, flat_indices, rows, cols


    def __init__(self, parameters, nClass, M, fi, N, steps):
        self.N = N
        self.M = M
        self.fi = fi
        self.steps = steps
        self.set_params(parameters)

        self.dim = nClass*M
        self.vec_size = int(self.dim*(self.dim+1)/2)
        self.CM = np.empty((M, M), dtype=DTYPE)
        self.dsigmadt = np.zeros((self.vec_size), dtype=DTYPE)
        self.J = np.zeros((nClass, M, nClass, M), dtype=DTYPE)
        self.B = np.zeros((nClass, M, nClass, M), dtype=DTYPE)
        self.J_mat = np.empty((self.vec_size, self.vec_size), dtype=DTYPE)
        self.B_vec = np.empty((self.vec_size), dtype=DTYPE)
        self.U = np.empty((self.dim, self.dim), dtype=DTYPE)

        # preparing the indices
        self.rows, self.cols = np.triu_indices(self.dim)
        self.flat_indices = np.ravel_multi_index((self.rows, self.cols), (self.dim, self.dim))
        r, c = np.triu_indices(self.dim, k=1)
        self.flat_indices1 = np.ravel_multi_index((r, c), (self.dim, self.dim))
        self.flat_indices2 = np.ravel_multi_index((c, r), (self.dim, self.dim))


    def _inference_to_minimize(self, params, grad=0, bounds=None, eps=None, beta_rescale=None, x=None, Tf=None, Nf=None,
                               contactMatrix=None, a=None, scale=None):
        """Objective function for minimization call in inference."""
        if (params>(bounds[:, 1]-eps)).all() or (params < (bounds[:,0]+eps)).all():
            return INFINITY

        local_params = params.copy()
        local_params[1] /= beta_rescale
        parameters = self.make_params_dict(local_params)
        self.set_params(parameters)
        model = self.make_det_model(parameters)
        minus_logp = self.obtain_log_p_for_traj(x, Tf, Nf, model, contactMatrix)
        minus_logp -= np.sum(gamma.logpdf(local_params, a, scale=scale))
        return minus_logp


    def inference(self, guess, stds, x, Tf, Nf, contactMatrix, beta_rescale=1, bounds=None, verbose=False,
                  ftol=1e-6, eps=1e-5, global_max_iter=100, local_max_iter=100, global_ftol_factor=10.,
                  enable_global=True, enable_local=True, cma_processes=0, cma_population=16, cma_stds=None):
<<<<<<< HEAD
        '''
        Parameters
        ----------
        guess: np.array
            Initial guess for the parameter values
        stds: np.array
            Standard deviations for the Gamma prior
        x: np.array
            Observed trajectory
=======
        """
        Compute the maximum a-posteriori (MAP) estimate of the parameters of the SIR type model. This function
        assumes that full data on all classes is available (with latent variables, use SIR_type.latent_inference).

        Parameters
        ----------
        guess: numpy.array
            Prior expectation (and initial guess) for the parameter values
        stds: numpy.array
            Standard deviations for the Gamma prior of the parameters
        x: 2d numpy.array
            Observed trajectory (number of data points x (age groups * model classes))
>>>>>>> 0ee14a77
        Tf: float
            Total time of the trajectory
        Nf: float
            Number of data points along the trajectory
        contactMatrix: callable
<<<<<<< HEAD
            A function that returns the contact matrix
        bounds: 2d np.array, optional
            Bounds for the parameters. For good results, specify the bounds.
        verbose: bool
            Boolean flag for printing
        ftol: flat
            Relative tolerance for the optimizer
        eps: double
            step size used to calculate hessian in the optimisation algorithm
        local_max_iter, global_ftol_factor, enable_global, enable_local, cma_processes,
                    cma_population, cma_stds:
            Parameters of `minimization` function in `utils_python.py` which are documented there.

        Returns
        -------
        estimates: np.array
            Best estimates for parameters
        '''
=======
            A function that returns the contact matrix at time t (input).
        bounds: 2d numpy.array
            Bounds for the parameters (number of parameters x 2).
            Note that the upper bound must be smaller than the absolute physical upper bound minus epsilon
        verbose: bool, optional
            Set to True to see intermediate outputs from the optimizer.
        ftol: double
            Relative tolerance of logp
        eps: double
            Disallow parameters closer than `eps` to the boundary (to avoid numerical instabilities).
        global_max_iter, local_max_iter, global_ftol_factor, enable_global, enable_local, cma_processes,
                    cma_population, cma_stds:
            Parameters of `minimization` function in `utils_python.py` which are documented there. If not
            specified, `cma_stds` is set to `stds`.

        Returns
        -------
        estimates : numpy.array
            the MAP parameter estimate
        """
>>>>>>> 0ee14a77
        # make bounds if it does not exist and rescale
        if bounds is None:
            bounds = np.array([[eps, g*5] for g in guess])
            bounds[0][1] = min(bounds[0][1], 1-2*eps)
        assert bounds[0][1] < 1-eps # the upper bound of alpha must be less than 1-eps
        bounds = np.array(bounds)
        guess[1] *= beta_rescale
        bounds[1] *= beta_rescale
        stds[1] *= beta_rescale

        a, scale = pyross.utils.make_gamma_dist(guess, stds)

        if cma_stds is None:
            # Use prior standard deviations here
            cma_stds = stds

        minimize_args={'bounds':bounds, 'eps':eps, 'beta_rescale':beta_rescale, 'x':x, 'Tf':Tf, 'Nf':Nf,
                         'contactMatrix':contactMatrix, 'a':a, 'scale':scale}
        res = minimization(self._inference_to_minimize, guess, bounds, ftol=ftol, global_max_iter=global_max_iter,
                           local_max_iter=local_max_iter, global_ftol_factor=global_ftol_factor,
                           enable_global=enable_global, enable_local=enable_local, cma_processes=cma_processes,
                           cma_population=cma_population, cma_stds=cma_stds, verbose=verbose, args_dict=minimize_args)
        estimates = res[0]
        estimates[1] /= beta_rescale
        return estimates

    def _infer_control_to_minimize(self, params, grad=0, bounds=None, eps=None, x=None, Tf=None, Nf=None, generator=None,
                                   a=None, scale=None):
        """Objective function for minimization call in infer_control."""
        if (params>(bounds[:, 1]-eps)).all() or (params < (bounds[:,0]+eps)).all():
            return INFINITY

        parameters = self.make_params_dict()
        model =self.make_det_model(parameters)
        times = [Tf+1]
        interventions = [params]
        contactMatrix = generator.interventions_temporal(times, interventions)
        minus_logp = self.obtain_log_p_for_traj(x, Tf, Nf, model, contactMatrix)
        minus_logp -= np.sum(gamma.logpdf(params, a, scale=scale))
        return minus_logp


    def infer_control(self, guess, stds, x, Tf, Nf, generator, bounds, verbose=False, ftol=1e-6, eps=1e-5,
                      global_max_iter=100, local_max_iter=100, global_ftol_factor=10., enable_global=True,
                      enable_local=True, cma_processes=0, cma_population=16, cma_stds=None):
<<<<<<< HEAD
        '''
        Parameters
        ----------
        guess: np.array
            Initial guess for the control parameter values
        stds: np.array
            Standard deviations for the Gamma prior
        x: np.array
            Observed trajectory
=======
        """
        Compute the maximum a-posteriori (MAP) estimate of the change of control parameters for a SIR type model in
        lockdown. The lockdown is modelled by scaling the contact matrices for contact at work, school, and other
        (but not home) uniformly in all age groups. This function infers the scaling parameters assuming that full data 
        on all classes is available (with latent variables, use SIR_type.latent_infer_control).

        Parameters
        ----------
        guess: numpy.array
            Prior expectation (and initial guess) for the control parameter values
        stds: numpy.array
            Standard deviations for the Gamma prior of the control parameters
        x: 2d numpy.array
            Observed trajectory (number of data points x (age groups * model classes))
>>>>>>> 0ee14a77
        Tf: float
            Total time of the trajectory
        Nf: float
            Number of data points along the trajectory
        generator: pyross.contactMatrix
<<<<<<< HEAD
            Generator for contact matrix
        bounds: 2d np.array
            Bounds for the parameters.
        verbose: bool
            Enable printing
        ftol: double
            Relative tolerance for optimizer.
=======
            A pyross.contactMatrix object that generates a contact matrix function with specified lockdown
            parameters.
        bounds: 2d numpy.array
            Bounds for the parameters (number of parameters x 2).
            Note that the upper bound must be smaller than the absolute physical upper bound minus epsilon
        verbose: bool, optional
            Set to True to see intermediate outputs from the optimizer.
        ftol: double
            Relative tolerance of logp
>>>>>>> 0ee14a77
        eps: double
            Disallow paramters closer than `eps` to the boundary (to avoid numerical instabilities).
        global_max_iter, local_max_iter, global_ftol_factor, enable_global, enable_local, cma_processes,
                    cma_population, cma_stds:
            Parameters of `minimization` function in `utils_python.py` which are documented there. If not
            specified, `cma_stds` is set to `stds`.

        Returns
        -------
        res: numpy.array
            MAP estimate of the control parameters
        """
        a, scale = pyross.utils.make_gamma_dist(guess, stds)

        if cma_stds is None:
            # Use prior standard deviations here
            cma_stds = stds

        minimize_args = {'bounds':bounds, 'eps':eps, 'x':x, 'Tf':Tf, 'Nf':Nf, 'generator':generator, 'a':a, 'scale':scale}
        res = minimization(self._infer_control_to_minimize, guess, bounds, ftol=ftol, global_max_iter=global_max_iter,
                           local_max_iter=local_max_iter, global_ftol_factor=global_ftol_factor,
                           enable_global=enable_global, enable_local=enable_local, cma_processes=cma_processes,
                           cma_population=cma_population, cma_stds=cma_stds, verbose=verbose, args_dict=minimize_args)

        return res[0]

    def hessian(self, maps, prior_mean, prior_stds, x, Tf, Nf, contactMatrix, beta_rescale=1, eps=1.e-3):
        maps[1] *= beta_rescale
        cdef:
            Py_ssize_t k=maps.shape[0], i, j
            double xx0
            np.ndarray g1, g2, a, scale, hess = np.empty((k, k))
        a, scale = pyross.utils.make_gamma_dist(prior_mean, prior_stds)
        def minuslogP(y):
            y[1] /= beta_rescale
            parameters = self.make_params_dict(y)
            minuslogp = self.obtain_minus_log_p(parameters, x, Tf, Nf, contactMatrix)
            minuslogp -= np.sum(gamma.logpdf(y, a, scale=scale))
            y[1] *= beta_rescale
            return minuslogp
        g1 = approx_fprime(maps, minuslogP, eps)
        for j in range(k):
            xx0 = maps[j]
            maps[j] += eps
            g2 = approx_fprime(maps, minuslogP, eps)
            hess[:,j] = (g2 - g1)/eps
            maps[j] = xx0
        maps[1] /= beta_rescale
        hess[1, :] *= beta_rescale
        hess[:, 1] *= beta_rescale
        return hess

    def error_bars(self, maps, prior_mean, prior_stds,
                        x, Tf, Nf, contactMatrix, eps=1.e-3):
        hessian = self.hessian(maps, prior_mean, prior_stds,
                                x,Tf,Nf,contactMatrix,eps)
        return np.sqrt(np.diagonal(np.linalg.inv(hessian)))

    def log_G_evidence(self, maps, prior_mean, prior_stds, x, Tf, Nf, contactMatrix, eps=1.e-3):
        # M variate process, M=3 for SIIR model
        cdef double logP_MAPs
        cdef Py_ssize_t k
        a, scale = pyross.utils.make_gamma_dist(prior_mean, prior_stds)
        parameters = self.make_params_dict(maps)
        logP_MAPs = -self.obtain_minus_log_p(parameters, x, Tf, Nf, contactMatrix)
        logP_MAPs += np.sum(gamma.logpdf(maps, a, scale=scale))
        k = maps.shape[0]
        A = self.hessian(maps, prior_mean, prior_stds, x,Tf,Nf,contactMatrix,eps)
        return logP_MAPs - 0.5*np.log(np.linalg.det(A)) + k/2*np.log(2*np.pi)

    def obtain_minus_log_p(self, parameters, double [:, :] x, double Tf, int Nf, contactMatrix):
        cdef double minus_log_p
        self.set_params(parameters)
        model = self.make_det_model(parameters)
        minus_logp = self.obtain_log_p_for_traj(x, Tf, Nf, model, contactMatrix)
        return minus_logp

    def _latent_inference_to_minimize(self, params, grad = 0, bounds=None, eps=None, param_dim=None, rescale_factor=None,
                beta_rescale=None, obs=None, fltr=None, Tf=None, Nf=None, contactMatrix=None, a=None, scale=None):
        """Objective function for minimization call in laten_inference."""
        if (params>(bounds[:, 1]-eps)).all() or (params < (bounds[:,0]+eps)).all():
            return INFINITY
        x0 =  params[param_dim:]/rescale_factor

        local_params = params.copy()
        local_params[1] /= beta_rescale
        parameters = self.make_params_dict(local_params[:param_dim])
        self.set_params(parameters)
        model = self.make_det_model(parameters)
        minus_logp = self.obtain_log_p_for_traj_red(x0, obs[1:], fltr, Tf, Nf, model, contactMatrix)
        minus_logp -= np.sum(gamma.logpdf(local_params, a, scale=scale))
        return minus_logp


    def latent_inference(self, np.ndarray guess, np.ndarray stds, np.ndarray obs, np.ndarray fltr,
                            double Tf, Py_ssize_t Nf, contactMatrix, np.ndarray bounds,
                            beta_rescale=1, verbose=False, double ftol=1e-5, double eps=1e-4,
                            global_max_iter=100, local_max_iter=100, global_ftol_factor=10.,
                            enable_global=True, enable_local=True, cma_processes=0,
                            cma_population=16, cma_stds=None):
        """
        Compute the maximum a-posteriori (MAP) estimate of the parameters and the initial conditions of a SIR type model 
        when the classes are only partially observed. Unobserved classes are treated as latent variables.

        Parameters
        ----------
        guess: numpy.array
            Prior expectation (and initial guess) for the parameter values.
        stds: numpy.array
            Standard deviations for the Gamma prior of the parameters
        obs: 2d numpy.array
            The observed trajectories with reduced number of variables 
            (number of data points x (age groups * observed model classes))
        fltr: boolean sequence or array
            True for observed and False for unobserved classes.
            e.g. if only Is is known for SIR with one age group, fltr = [False, False, True]
        Tf: float
            Total time of the trajectory
        Nf: int
            Total number of data points along the trajectory
        contactMatrix: callable
            A function that returns the contact matrix at time t (input).
        bounds: 2d numpy.array
            Bounds for the parameters + initial conditions 
            ((number of parameters + number of initial conditions) x 2).
            Better bounds makes it easier to find the true global minimum.
        verbose: bool, optional
            Set to True to see intermediate outputs from the optimizer.
        ftol: float, optional
            Relative tolerance
        eps: float, optional
            Disallow paramters closer than `eps` to the boundary (to avoid numerical instabilities).
        global_max_iter, local_max_iter, global_ftol_factor, enable_global, enable_local, cma_processes,
                    cma_population, cma_stds:
            Parameters of `minimization` function in `utils_python.py` which are documented there. If not
            specified, `cma_stds` is set to `stds`.

        Returns
        -------
        params: numpy.array
            MAP estimate of paramters and initial values of the classes.
        """
        cdef:
            double eps_for_params=eps, eps_for_init_cond = 0.5/self.N
            double rescale_factor = eps_for_params/eps_for_init_cond
            Py_ssize_t param_dim = guess.shape[0] - self.dim
        guess[param_dim:] *= rescale_factor
        guess[1] *= beta_rescale
        bounds[param_dim:, :] *= rescale_factor
        bounds[1, :] *= beta_rescale
        stds[param_dim:] *= rescale_factor
        stds[1] *= beta_rescale
        a, scale = pyross.utils.make_gamma_dist(guess, stds)

        if cma_stds is None:
            # Use prior standard deviations here
            cma_stds = stds

        minimize_args = {'bounds':bounds, 'eps':eps, 'param_dim':param_dim, 'rescale_factor':rescale_factor, 'beta_rescale':beta_rescale,
                         'obs':obs, 'fltr':fltr, 'Tf':Tf, 'Nf':Nf, 'contactMatrix':contactMatrix, 'a':a, 'scale':scale}
        res = minimization(self._latent_inference_to_minimize, guess, bounds, ftol=ftol, global_max_iter=global_max_iter,
                           local_max_iter=local_max_iter, global_ftol_factor=global_ftol_factor,
                           enable_global=enable_global, enable_local=enable_local, cma_processes=cma_processes,
                           cma_population=cma_population, cma_stds=cma_stds, verbose=verbose, args_dict=minimize_args)

        params = res[0]
        params[param_dim:] /= rescale_factor
        params[1] /= beta_rescale
        return params

    def _latent_infer_control_to_minimize(self, params, grad = 0, bounds=None, eps=None, generator=None, x0=None,
                                          obs=None, fltr=None, Tf=None, Nf=None, a=None, scale=None):
        """Objective function for minimization call in latent_infer_control."""
        if (params>(bounds[:, 1]-eps)).all() or (params < (bounds[:,0]+eps)).all():
            return INFINITY

        parameters = self.make_params_dict()
        model = self.make_det_model(parameters)
        times = [Tf+1]
        interventions = [params]
        contactMatrix = generator.interventions_temporal(times, interventions)
        minus_logp = self.obtain_log_p_for_traj_red(x0, obs[1:], fltr, Tf, Nf, model, contactMatrix)
        minus_logp -= np.sum(gamma.logpdf(params, a, scale=scale))
        return minus_logp

    def latent_infer_control(self, np.ndarray guess, np.ndarray stds, np.ndarray x0, np.ndarray obs, np.ndarray fltr,
                            double Tf, Py_ssize_t Nf, generator, np.ndarray bounds,
                            verbose=False, double ftol=1e-5, double eps=1e-4, global_max_iter=100,
                            local_max_iter=100, global_ftol_factor=10., enable_global=True, enable_local=True,
                            cma_processes=0, cma_population=16, cma_stds=None):
        """
        Compute the maximum a-posteriori (MAP) estimate of the change of control parameters for a SIR type model in
        lockdown with partially observed classes. The unobserved classes are treated as latent variables. The lockdown 
        is modelled by scaling the contact matrices for contact at work, school, and other (but not home) uniformly in
        all age groups. This function infers the scaling parameters.

        Parameters
        ----------
        guess: numpy.array
            Prior expectation (and initial guess) for the control parameter values.
        stds: numpy.array
            Standard deviations for the Gamma prior of the control parameters
        x0: numpy.array
            Observed trajectory (number of data points x (age groups * observed model classes))
        obs:
            ...
        fltr: boolean sequence or array
            True for observed and False for unobserved classes.
            e.g. if only Is is known for SIR with one age group, fltr = [False, False, True]
        Tf: float
            Total time of the trajectory
        Nf: float
            Number of data points along the trajectory
        generator: pyross.contactMatrix
            A pyross.contactMatrix object that generates a contact matrix function with specified lockdown
            parameters.
        bounds: 2d numpy.array
            Bounds for the parameters (number of parameters x 2).
            Note that the upper bound must be smaller than the absolute physical upper bound minus epsilon
        verbose: bool, optional
            Set to True to see intermediate outputs from the optimizer.
        ftol: double
            Relative tolerance of logp
        eps: double
            Disallow paramters closer than `eps` to the boundary (to avoid numerical instabilities).
        global_max_iter, local_max_iter, global_ftol_factor, enable_global, enable_local, cma_processes,
                    cma_population, cma_stds:
            Parameters of `minimization` function in `utils_python.py` which are documented there. If not
            specified, `cma_stds` is set to `stds`.

        Returns
        -------
        res: numpy.array
            MAP estimate of the control parameters
        """

        a, scale = pyross.utils.make_gamma_dist(guess, stds)

        if cma_stds is None:
            # Use prior standard deviations here
            cma_stds = stds

        minimize_args = {'bounds':bounds, 'eps':eps, 'generator':generator, 'x0':x0, 'obs':obs, 'fltr':fltr, 'Tf':Tf,
                         'Nf':Nf, 'a':a, 'scale':scale}
        res = minimization(self._latent_infer_control_to_minimize, guess, bounds, ftol=ftol, global_max_iter=global_max_iter,
                           local_max_iter=local_max_iter, global_ftol_factor=global_ftol_factor,
                           enable_global=enable_global, enable_local=enable_local, cma_processes=cma_processes,
                           cma_population=cma_population, cma_stds=cma_stds, verbose=verbose, args_dict=minimize_args)

        return res[0]


    def hessian_latent(self, maps, prior_mean, prior_stds, obs, fltr, Tf, Nf, contactMatrix,
                                    beta_rescale=1, eps=1.e-3):
        '''
        Compute the Hessian over the parameters and initial conditions.

        Parameters
        ----------
        maps: numpy.array
            MAP parameter and initial condition estimate (computed for example with SIR_type.latent_inference).
        obs: numpy.array
            The observed data without the initial datapoint
        fltr: boolean sequence or array
            True for observed and False for unobserved.
            e.g. if only Is is known for SIR with one age group, fltr = [False, False, True]
        Tf: float
            Total time of the trajectory
        Nf: int
            Total number of data points along the trajectory
        contactMatrix: callable
            A function that returns the contact matrix at time t (input).
        eps: float, optional
            Step size in the calculation of the Hessian
        '''
        a, scale = pyross.utils.make_gamma_dist(prior_mean, prior_stds)
        dim = maps.shape[0]
        param_dim = dim - self.dim
        map_params = maps[:param_dim]
        map_x0 = maps[param_dim:]
        a_params = a[:param_dim]
        a_x0 = a[param_dim:]
        scale_params = scale[:param_dim]
        scale_x0 = scale[param_dim:]
        hess_params = self.latent_hess_params(map_params, map_x0, a_params, scale_params,
                                                obs, fltr, Tf, Nf, contactMatrix,
                                                beta_rescale=beta_rescale, eps=eps)
        hess_init = self.latent_hess_init(map_x0, map_params, a_x0, scale_x0,
                                                obs, fltr, Tf, Nf, contactMatrix,
                                                eps=0.5/self.N)
        return hess_params, hess_init

    def latent_hess_params(self, map_params, x0, a_params, scale_params,
                                    obs, fltr, Tf, Nf, contactMatrix,
                                    beta_rescale=1, eps=1e-3):
        cdef Py_ssize_t j
        dim = map_params.shape[0]
        hess = np.empty((dim, dim))
        map_params[1] *= beta_rescale
        def minuslogP(y):
            y[1] /= beta_rescale
            parameters = self.make_params_dict(y)
            minuslogp = self.minus_logp_red(parameters, x0, obs, fltr, Tf, Nf, contactMatrix)
            minuslogp -= np.sum(gamma.logpdf(y, a_params, scale=scale_params))
            y[1] *= beta_rescale
            return minuslogp
        g1 = approx_fprime(map_params, minuslogP, eps)
        for j in range(dim):
            temp = map_params[j]
            map_params[j] += eps
            g2 = approx_fprime(map_params, minuslogP, eps)
            hess[:,j] = (g2 - g1)/eps
            map_params[j] = temp
        map_params[1] /= beta_rescale
        hess[1, :] *= beta_rescale
        hess[:, 1] *= beta_rescale
        return hess

    def latent_hess_init(self, map_x0, params, a_x0, scale_x0,
                            obs, fltr, Tf, Nf, contactMatrix,
                                    eps=1e-6):
        cdef Py_ssize_t j
        dim = map_x0.shape[0]
        hess = np.empty((dim, dim))
        parameters = self.make_params_dict(params)
        model = self.make_det_model(parameters)
        def minuslogP(y):
            minuslogp = self.obtain_log_p_for_traj_red(y, obs, fltr, Tf, Nf, model, contactMatrix)
            minuslogp -= np.sum(gamma.logpdf(y, a_x0, scale=scale_x0))
            return minuslogp
        g1 = approx_fprime(map_x0, minuslogP, eps)
        for j in range(dim):
            temp = map_x0[j]
            map_x0[j] += eps
            g2 = approx_fprime(map_x0, minuslogP, eps)
            hess[:,j] = (g2 - g1)/eps
            map_x0[j] = temp
        return hess



    def minus_logp_red(self, parameters, double [:] x0, double [:, :] obs,
                            np.ndarray fltr, double Tf, int Nf, contactMatrix):
        cdef double minus_log_p
        self.set_params(parameters)
        model = self.make_det_model(parameters)
        minus_logp = self.obtain_log_p_for_traj_red(x0, obs, fltr, Tf, Nf, model, contactMatrix)
        return minus_logp

    def make_det_model(self, parameters):
        pass # to be implemented in subclass

    def make_params_dict(self, params=None):
        pass # to be implemented in subclass

    def set_params(self, parameters):
        self.alpha = parameters['alpha']
        self.beta = parameters['beta']
        self.gIa = parameters['gIa']
        self.gIs = parameters['gIs']
        self.fsa = parameters['fsa']

    cdef double obtain_log_p_for_traj(self, double [:, :] x, double Tf, int Nf, model, contactMatrix):
        cdef:
            double log_p = 0
            double [:] time_points = np.linspace(0, Tf, Nf)
            double [:] xi, xf, dev, mean
            double [:, :] cov
            Py_ssize_t i
        for i in range(Nf-1):
            xi = x[i]
            xf = x[i+1]
            ti = time_points[i]
            tf = time_points[i+1]
            mean, cov = self.estimate_cond_mean_cov(xi, ti, tf, model, contactMatrix)
            dev = np.subtract(xf, mean)
            log_p += self.log_cond_p(dev, cov)
        return -log_p

    cdef double obtain_log_p_for_traj_red(self, double [:] x0, double [:, :] obs, np.ndarray fltr,
                                            double Tf, Py_ssize_t Nf, model, contactMatrix):
        cdef:
            Py_ssize_t reduced_dim=(Nf-1)*int(np.sum(fltr))
            double [:, :] xm
            double [:] xm_red, dev, obs_flattened
            np.ndarray[BOOL_t, ndim=1, cast=True] full_fltr
        xm, full_cov = self.obtain_full_mean_cov(x0, Tf, Nf, model, contactMatrix)
        full_fltr = np.tile(fltr, (Nf-1))
        cov_red = full_cov[full_fltr][:, full_fltr]
        obs_flattened = np.ravel(obs)
        xm_red = np.ravel(np.compress(fltr, xm, axis=1))
        dev=np.subtract(obs_flattened, xm_red)
        cov_red_inv=np.linalg.inv(cov_red)
        log_p= - (dev@cov_red_inv@dev)*(self.N/2)
        sign,ldet=np.linalg.slogdet(cov_red)
        if sign <0:
            raise ValueError('Cov has negative determinant')
        log_p -= (ldet-reduced_dim*log(self.N))/2 + (reduced_dim/2)*log(2*PI)
        return -log_p


    cdef double log_cond_p(self, double [:] x, double [:, :] cov):
        cdef:
            double [:, :] invcov
            double log_cond_p
            double det
        invcov = np.linalg.inv(cov)
        sign, ldet = np.linalg.slogdet(cov)
        if sign < 0:
            raise ValueError('Cov has negative determinant')
        log_cond_p = - np.dot(x, np.dot(invcov, x))*(self.N/2) - (self.dim/2)*log(2*PI)
        log_cond_p -= (ldet - self.dim*log(self.N))/2
        return log_cond_p

    def estimate_cond_mean_cov(self, double [:] x0, double t1, double t2, model, contactMatrix):
        cdef:
            double [:, :] cov
            double [:, :] x
            double [:, :] cheb_coef
            double [:] time_points = np.linspace(t1, t2, self.steps)
            np.ndarray sigma0 = np.zeros((self.vec_size), dtype=DTYPE)
        x = self.integrate(x0, t1, t2, self.steps, model, contactMatrix)
        cheb_coef, _ = chebfit(time_points, x, 16, full=True) # even number seems to behave better
        def rhs(sig, t):
            self.CM = np.einsum('ij,j->ij', contactMatrix(t), 1/self.fi)
            self.lyapunov_fun(t, sig, cheb_coef)
            return self.dsigmadt
        def jac(sig, t):
            self.CM = np.einsum('ij,j->ij', contactMatrix(t), 1/self.fi)
            self.lyapunov_fun(t, sig, cheb_coef)
            return self.J_mat
        cov = odeint(rhs, sigma0, np.array([t1, t2]), Dfun=jac)
        return x[self.steps-1], self.convert_vec_to_mat(cov[1])

    cpdef obtain_full_mean_cov(self, double [:] x0, double Tf, Py_ssize_t Nf, model, contactMatrix):
        cdef:
            Py_ssize_t dim=self.dim, i
            double [:, :] xm=np.empty((Nf, self.dim), dtype=DTYPE)
            double [:] time_points=np.linspace(0, Tf, Nf)
            double [:] xi, xf, dev, mean
            double [:, :] cov
            np.ndarray[DTYPE_t, ndim=2] invcov, temp
            double ti, tf
        xm[0]=x0
        full_cov_inv=[[None]*(Nf-1) for i in range(Nf-1)]
        for i in range(Nf-1):
            ti = time_points[i]
            tf = time_points[i+1]
            xi = xm[i]
            xf, cov = self.estimate_cond_mean_cov(xi, ti, tf, model, contactMatrix)
            self.obtain_time_evol_op(xi, xf, ti, tf, model, contactMatrix)
            invcov=np.linalg.inv(cov)
            full_cov_inv[i][i]=invcov
            if i>0:
                temp = invcov@self.U
                full_cov_inv[i-1][i-1] += np.transpose(self.U)@temp
                full_cov_inv[i-1][i]=-np.transpose(self.U)@invcov
                full_cov_inv[i][i-1]=-temp
            xm[i+1]=xf
        full_cov_inv=sparse.bmat(full_cov_inv, format='csc').todense()
        full_cov=np.linalg.inv(full_cov_inv)
        return xm[1:], full_cov # returns mean and cov for all but first (fixed!) time point


    cdef obtain_time_evol_op(self, double [:] x0, double [:] xf, double t1, double t2, model, contactMatrix):
        cdef:
            double [:, :] U=self.U
            double epsilon=1./self.N
            Py_ssize_t i, j
        for i in range(self.dim):
            x0[i] += epsilon
            pos = self.integrate(x0, t1, t2, 2, model, contactMatrix)[1]
            for j in range(self.dim):
                U[j, i] = (pos[j]-xf[j])/(epsilon)
            x0[i] -= epsilon

    cdef compute_dsigdt(self, double [:] sig):
        cdef:
            Py_ssize_t i, j
            double [:] dsigdt=self.dsigmadt, B_vec=self.B_vec
            double [:, :] J_mat=self.J_mat
        for i in range(self.vec_size):
            dsigdt[i] = B_vec[i]
            for j in range(self.vec_size):
                dsigdt[i] += J_mat[i, j]*sig[j]


    cpdef convert_vec_to_mat(self, double [:] cov):
        cdef:
            double [:, :] cov_mat
            Py_ssize_t i, j, count=0, dim=self.dim
        cov_mat = np.empty((dim, dim), dtype=DTYPE)
        for i in range(dim):
            cov_mat[i, i] =cov[count]
            count += 1
            for j in range(i+1, dim):
                cov_mat[i, j] = cov[count]
                cov_mat[j, i] = cov[count]
                count += 1
        return cov_mat

    cdef lyapunov_fun(self, double t, double [:] sig, double [:, :] cheb_coef):
        pass # to be implemented in subclasses

    cdef flatten_lyaponuv(self):
        cdef:
            double [:, :] I
            double [:, :] J_reshaped
        J_reshaped = np.reshape(self.J, (self.dim, self.dim))
        I = np.eye(self.dim)
        self.J_mat = (np.kron(I,J_reshaped) + np.kron(J_reshaped,I))
        self.J_mat[:, self.flat_indices1] += self.J_mat[:, self.flat_indices2]
        self.J_mat = self.J_mat[self.flat_indices][:, self.flat_indices]

    cpdef integrate(self, double [:] x0, double t1, double t2, Py_ssize_t steps, model, contactMatrix):
        pass # to be implemented

cdef class SIR(SIR_type):
    """
    Susceptible, Infected, Recovered (SIR)
    Ia: asymptomatic
    Is: symptomatic

    ...

    Attributes
    ----------
    parameters: dict
        Contains the following keys:
            alpha : float, np.array (M,)
                fraction of infected who are asymptomatic.
            beta : float
                rate of spread of infection.
            gIa : float
                rate of removal from asymptomatic individuals.
            gIs : float
                rate of removal from symptomatic individuals.
            fsa : float
                fraction by which symptomatic individuals self isolate.
    M : int
          Number of compartments of individual for each class.
          I.e len(contactMatrix)
    fi: np.array(4*M, )
        Fraction of total population in each compartment and class
    N : int
        Total number in population (Ni = N * fi)
    steps : int
        Number of ime steps for numerical integrator evaluation.

    Methods
    -------
    make_det_model : returns deterministic model
    make_params_dict : returns a dictionary of the input parameters
    integrate : returns numerical integration of the chosen model
    """

    def __init__(self, parameters, M, fi, N, steps):
        super().__init__(parameters, 3, M, fi, N, steps)

    def make_det_model(self, parameters):
        return pyross.deterministic.SIR(parameters, self.M, self.fi)

    def make_params_dict(self, params=None):
        if params is None:
            parameters = {'alpha':self.alpha, 'beta':self.beta, 'gIa':self.gIa, 'gIs':self.gIs, 'fsa':self.fsa}
        else:
            parameters = {'alpha':params[0], 'beta':params[1], 'gIa':params[2], 'gIs':params[3], 'fsa':self.fsa}
        return parameters

    cdef lyapunov_fun(self, double t, double [:] sig, double [:, :] cheb_coef):
        cdef:
            double [:] x, s, Ia, Is
            double [:, :] CM=self.CM
            double fsa=self.fsa, beta=self.beta
            Py_ssize_t m, n, M=self.M
        x = chebval(t, cheb_coef)
        s = x[0:M]
        Ia = x[M:2*M]
        Is = x[2*M:3*M]
        cdef double [:] l=np.zeros((M), dtype=DTYPE)
        for m in range(M):
            for n in range(M):
                l[m] += beta*CM[m,n]*(Ia[n]+fsa*Is[n])
        self.jacobian(s, l)
        self.noise_correlation(s, Ia, Is, l)
        self.flatten_lyaponuv()
        self.compute_dsigdt(sig)


    cdef jacobian(self, double [:] s, double [:] l):
        cdef:
            Py_ssize_t m, n, M=self.M
            double alpha=self.alpha, balpha=1-self.alpha, gIa=self.gIa, gIs=self.gIs, fsa=self.fsa, beta=self.beta
            double [:, :, :, :] J = self.J
            double [:, :] CM=self.CM
        for m in range(M):
            J[0, m, 0, m] = -l[m]
            J[1, m, 0, m] = alpha*l[m]
            J[2, m, 0, m] = balpha*l[m]
            for n in range(M):
                J[0, m, 1, n] = -s[m]*beta*CM[m, n]
                J[0, m, 2, n] = -s[m]*beta*CM[m, n]*fsa
                J[1, m, 1, n] = alpha*s[m]*beta*CM[m, n]
                J[1, m, 2, n] = alpha*s[m]*beta*CM[m, n]*fsa
                J[2, m, 1, n] = balpha*s[m]*beta*CM[m, n]
                J[2, m, 2, n] = balpha*s[m]*beta*CM[m, n]*fsa
            J[1, m, 1, m] -= gIa
            J[2, m, 2, m] -= gIs

    cdef noise_correlation(self, double [:] s, double [:] Ia, double [:] Is, double [:] l):
        cdef:
            Py_ssize_t m, M=self.M
            double alpha=self.alpha, balpha=1-self.alpha, gIa=self.gIa, gIs=self.gIs
            double [:, :, :, :] B = self.B
        for m in range(M): # only fill in the upper triangular form
            B[0, m, 0, m] = l[m]*s[m]
            B[0, m, 1, m] =  - alpha*l[m]*s[m]
            B[1, m, 1, m] = alpha*l[m]*s[m] + gIa*Ia[m]
            B[0, m, 2, m] = - balpha*l[m]*s[m]
            B[2, m, 2, m] = balpha*l[m]*s[m] + gIs*Is[m]
        self.B_vec = self.B.reshape((self.dim, self.dim))[(self.rows, self.cols)]

    cpdef integrate(self, double [:] x0, double t1, double t2, Py_ssize_t steps, model, contactMatrix):
        """
        Parameters
        ----------
        x0 : np.array
            Initial state of the given model
        t1 : float
            Initial time of integrator
        t2 : float
            Final time of integrator
        steps : int
            Number of time steps for numerical integrator evaluation.
        model : pyross model
            Model to integrate (pyross.deterministic.SIR etc)
        contactMatrix : python function(t)
             The social contact matrix C_{ij} denotes the 
             average number of contacts made per day by an 
             individual in class i with an individual in class j
             
        Returns
        -------
        sol : np.array
            The state of the system evaulated at the time point specified.

        """
        cdef:
            double [:] S0, Ia0, Is0
            double [:, :] sol
        S0 = x0[0:self.M]
        Ia0 = x0[self.M:2*self.M]
        Is0 = x0[2*self.M:3*self.M]
        data = model.simulate(S0, Ia0, Is0, contactMatrix, t2, steps, Ti=t1)
        sol = data['X']
        return sol

cdef class SEIR(SIR_type):
    """
    Susceptible, Exposed, Infected, Recovered (SEIR)
    Ia: asymptomatic
    Is: symptomatic
    Attributes
    ----------
    parameters: dict
        Contains the following keys:
            alpha : float, np.array (M,)
                fraction of infected who are asymptomatic.
            beta : float
                rate of spread of infection.
            gIa : float
                rate of removal from asymptomatic individuals.
            gIs : float
                rate of removal from symptomatic individuals.
            fsa : float
                fraction by which symptomatic individuals self isolate.
            gE : float
                rate of removal from exposed individuals.
    M : int
        Number of compartments of individual for each class.
        I.e len(contactMatrix)
    fi: np.array(4*M, )
        Fraction of total population in each compartment and class
    N : int
        Total number in population (Ni = N * fi)
    steps : int
        Number of ime steps for numerical integrator evaluation.

    Methods
    -------
    make_det_model : returns deterministic model
    make_params_dict : returns a dictionary of the input parameters
    integrate : returns numerical integration of the chosen model
    """
    cdef:
        readonly double gE

    def __init__(self, parameters, M, fi, N, steps):
        super().__init__(parameters, 4, M, fi, N, steps)

    def set_params(self, parameters):
        super().set_params(parameters)
        self.gE = parameters['gE']

    def make_det_model(self, parameters):
        return pyross.deterministic.SEIR(parameters, self.M, self.fi)


    def make_params_dict(self, params=None):
        if params is None:
            parameters = {'alpha':self.alpha, 'beta':self.beta, 'gIa':self.gIa,
                            'gIs':self.gIs, 'gE':self.gE, 'fsa':self.fsa}
        else:
            parameters = {'alpha':params[0], 'beta':params[1], 'gIa':params[2],
                            'gIs':params[3], 'gE': params[4], 'fsa':self.fsa}
        return parameters


    cdef lyapunov_fun(self, double t, double [:] sig, double [:, :] cheb_coef):
        cdef:
            double [:] x, s, e, Ia, Is
            double [:, :] CM=self.CM
            double fsa=self.fsa, beta=self.beta
            Py_ssize_t m, n, M=self.M
        x = chebval(t, cheb_coef)
        s = x[0:M]
        e = x[M:2*M]
        Ia = x[2*M:3*M]
        Is = x[3*M:4*M]
        cdef double [:] l=np.zeros((M), dtype=DTYPE)
        for m in range(M):
            for n in range(M):
                l[m] += beta*CM[m,n]*(Ia[n]+fsa*Is[n])
        self.jacobian(s, l)
        self.noise_correlation(s, e, Ia, Is, l)
        self.flatten_lyaponuv()
        self.compute_dsigdt(sig)

    cdef jacobian(self, double [:] s, double [:] l):
        cdef:
            Py_ssize_t m, n, M=self.M
            double alpha=self.alpha, balpha=1-self.alpha, gIa=self.gIa, gIs=self.gIs,
            double gE=self.gE, fsa=self.fsa, beta=self.beta
            double [:, :, :, :] J = self.J
            double [:, :] CM=self.CM
        for m in range(M):
            J[0, m, 0, m] = -l[m]
            J[1, m, 0, m] = l[m]
            J[1, m, 1, m] = - gE
            J[2, m, 1, m] = alpha*gE
            J[2, m, 2, m] = - gIa
            J[3, m, 1, m] = balpha*gE
            J[3, m, 3, m] = - gIs
            for n in range(M):
                J[0, m, 2, n] = -s[m]*beta*CM[m, n]
                J[0, m, 3, n] = -s[m]*beta*CM[m, n]*fsa
                J[1, m, 2, n] = s[m]*beta*CM[m, n]
                J[2, m, 3, n] = s[m]*beta*CM[m, n]*fsa

    cdef noise_correlation(self, double [:] s, double [:] e, double [:] Ia, double [:] Is, double [:] l):
        cdef:
            Py_ssize_t m, M=self.M
            double alpha=self.alpha, balpha=1-self.alpha, gIa=self.gIa, gIs=self.gIs, gE=self.gE
            double [:, :, :, :] B = self.B
        for m in range(M): # only fill in the upper triangular form
            B[0, m, 0, m] = l[m]*s[m]
            B[0, m, 1, m] =  - l[m]*s[m]
            B[1, m, 1, m] = l[m]*s[m] + gE*e[m]
            B[1, m, 2, m] = -alpha*gE*e[m]
            B[1, m, 3, m] = -balpha*gE*e[m]
            B[2, m, 2, m] = alpha*gE*e[m]+gIa*Ia[m]
            B[3, m, 3, m] = balpha*gE*e[m]+gIs*Is[m]
        self.B_vec = self.B.reshape((self.dim, self.dim))[(self.rows, self.cols)]

    cpdef integrate(self, double [:] x0, double t1, double t2, Py_ssize_t steps, model, contactMatrix):
        """
        Parameters
        ----------
        x0 : np.array
            Initial state of the given model
        t1 : float
            Initial time of integrator
        t2 : float
            Final time of integrator
        steps : int
            Number of ime steps for numerical integrator evaluation.
        model : pyross model
            Model to integrate (pyross.deterministic.SIR etc)
        contactMatrix : python function(t)
             The social contact matrix C_{ij} denotes the 
             average number of contacts made per day by an 
             individual in class i with an individual in class j
             
        Returns
        -------
        sol : np.array
            The state of the system evaulated at the time point specified.

        """
        cdef:
            double [:] s, e, Ia, Is
            double [:, :] sol
            Py_ssize_t M=self.M
        s = x0[0:M]
        e = x0[M:2*M]
        Ia = x0[2*M:3*M]
        Is = x0[3*M:4*M]
        data = model.simulate(s, e, Ia, Is, contactMatrix, t2, steps, Ti=t1)
        sol = data['X']
        return sol


cdef class SEAI5R(SIR_type):
    """
    Susceptible, Exposed, Activates, Infected, Recovered (SEAIR)
    The infected class has 5 groups:
    * Ia: asymptomatic
    * Is: symptomatic
    * Ih: hospitalized
    * Ic: ICU
    * Im: Mortality

    S  ---> E
    E  ---> Ia, Is
    Ia ---> R
    Is ---> Ih, R
    Ih ---> Ic, R
    Ic ---> Im, R
    Attributes
    ----------
    parameters: dict
        Contains the following keys:
            alpha : float
                fraction of infected who are asymptomatic.
            beta : float
                rate of spread of infection.
            gIa : float
                rate of removal from asymptomatic individuals.
            gIs : float
                rate of removal from symptomatic individuals.
            fsa : float
                fraction by which symptomatic individuals self isolate.
            gE : float
                rate of removal from exposeds individuals.
            gA : float
                rate of removal from activated individuals.
            gIh : float
                rate of hospitalisation of infected individuals.
            gIc : float
                rate hospitalised individuals are moved to intensive care.
    M : int
        Number of compartments of individual for each class.
        I.e len(contactMatrix)
    fi: np.array(4*M, )
        Fraction of total population in each compartment and class
    N : int
        Total number in population (Ni = N * fi)
    steps : int
        Number of ime steps for numerical integrator evaluation.
    Methods
    -------
    make_det_model : returns deterministic model
    make_params_dict : returns a dictionary of the input parameters
    integrate : returns numerical integration of the chosen model
    """
    cdef:
        readonly double gE, gA, gIh, gIc, fh
        readonly np.ndarray hh, cc, mm

    def __init__(self, parameters, M, fi, N, steps):
        super().__init__(parameters, 8, M, fi, N, steps)

    def set_params(self, parameters):
        super().set_params(parameters)
        self.gE    = parameters.get('gE')                       # recovery rate of E class
        self.gA    = parameters.get('gA')                       # recovery rate of A class
        self.gIh   = parameters.get('gIh')                      # recovery rate of Is
        self.gIc   = parameters.get('gIc')                      # recovery rate of Ih
        self.fsa   = parameters.get('fsa')                      # the self-isolation parameter of symptomatics
        self.fh    = parameters.get('fh')                       # the self-isolation parameter of hospitalizeds

        hh = parameters.get('hh')
        cc = parameters.get('cc')
        mm = parameters.get('mm')

        self.hh    = np.zeros(self.M, dtype = DTYPE)
        if np.size(hh)==1:
            self.hh = hh*np.ones(self.M)
        elif np.size(hh)==self.M:
            self.hh= hh
        else:
            print('hh can be a number or an array of size M')

        self.cc    = np.zeros(self.M, dtype = DTYPE)
        if np.size(cc)==1:
            self.cc = cc*np.ones(self.M)
        elif np.size(cc)==self.M:
            self.cc= cc
        else:
            print('cc can be a number or an array of size M')

        self.mm    = np.zeros(self.M, dtype = DTYPE)
        if np.size(mm)==1:
            self.mm = mm*np.ones(self.M)
        elif np.size(mm)==self.M:
            self.mm= mm
        else:
            print('mm can be a number or an array of size M')

    def make_det_model(self, parameters):
        return pyross.deterministic.SEAI5R(parameters, self.M, self.fi)

    def make_params_dict(self, params=None):
        if params is None:
            parameters = {'alpha':self.alpha,
                          'beta':self.beta,
                          'gIa':self.gIa,
                          'gIs':self.gIs,
                          'gE': self.gE,
                          'gA': self.gA,
                          'gIh': self.gIh,
                          'gIc': self.gIc,
                          'fsa':self.fsa,
                          'fh': self.fh,
                          'sa': 0,
                          'hh': self.hh,
                          'cc': self.cc,
                          'mm': self.mm}

        else:
            parameters = {'alpha':params[0],
                      'beta':params[1],
                      'gIa':params[2],
                      'gIs':params[3],
                      'gE': params[4],
                      'gA': params[5],
                      'gIh': self.gIh,
                      'gIc': self.gIc,
                      'fsa':self.fsa,
                      'fh': self.fh,
                      'sa': 0,
                      'hh': self.hh,
                      'cc': self.cc,
                      'mm': self.mm}
        return parameters


    cdef lyapunov_fun(self, double t, double [:] sig, double [:, :] cheb_coef):
        cdef:
            double [:] x, s, e, a, Ia, Is, Ih, Ic, Im
            double [:, :] CM=self.CM
            double fsa=self.fsa, fh=self.fh, beta=self.beta
            Py_ssize_t m, n, M=self.M
        x = chebval(t, cheb_coef)
        s = x[0:M]
        e = x[M:2*M]
        a = x[2*M:3*M]
        Ia = x[3*M:4*M]
        Is = x[4*M:5*M]
        Ih = x[5*M:6*M]
        Ic = x[6*M:7*M]
        Im = x[7*M:8*M]
        cdef double [:] l=np.zeros((M), dtype=DTYPE)
        for m in range(M):
            for n in range(M):
                l[m] += beta*CM[m,n]*(Ia[n]+a[n]+fsa*Is[n]+fh*Ih[n])
        self.jacobian(s, l)
        self.noise_correlation(s, e, a, Ia, Is, Ih, Ic, l)
        self.flatten_lyaponuv()
        self.compute_dsigdt(sig)


    cdef jacobian(self, double [:] s, double [:] l):
        cdef:
            Py_ssize_t m, n, M=self.M
            double alpha=self.alpha, balpha=1-self.alpha, gIa=self.gIa, gIs=self.gIs, gIh=self.gIh, gIc=self.gIc
            double gE=self.gE, gA=self.gA, fsa=self.fsa, fh=self.fh, beta=self.beta
            double [:] hh=self.hh, cc=self.cc, mm=self.mm
            double [:, :, :, :] J = self.J
            double [:, :] CM=self.CM
        for m in range(M):
            J[0, m, 0, m] = -l[m]
            J[1, m, 0, m] = l[m]
            J[1, m, 1, m] = - gE
            J[2, m, 1, m] = gE
            J[2, m, 2, m] = - gA
            J[3, m, 2, m] = alpha*gA
            J[3, m, 3, m] = - gIa
            J[4, m, 2, m] = balpha*gA
            J[4, m, 4, m] = -gIs
            J[5, m, 4, m] = hh[m]*gIs
            J[5, m, 5, m] = -gIh
            J[6, m, 5, m] = cc[m]*gIh
            J[6, m, 6, m] = -gIc
            J[7, m, 6, m] = mm[m]*gIc
            for n in range(M):
                J[0, m, 2, n] = -s[m]*beta*CM[m, n]
                J[0, m, 3, n] = -s[m]*beta*CM[m, n]
                J[0, m, 4, n] = -s[m]*beta*CM[m, n]*fsa
                J[0, m, 5, n] = -s[m]*beta*CM[m, n]*fh
                J[1, m, 2, n] = s[m]*beta*CM[m, n]
                J[1, m, 3, n] = s[m]*beta*CM[m, n]
                J[1, m, 4, n] = s[m]*beta*CM[m, n]*fsa
                J[1, m, 5, n] = s[m]*beta*CM[m, n]*fh


    cdef noise_correlation(self, double [:] s, double [:] e, double [:] a, double [:] Ia, double [:] Is, double [:] Ih, double [:] Ic, double [:] l):
        cdef:
            Py_ssize_t m, M=self.M
            double alpha=self.alpha, balpha=1-self.alpha, gIa=self.gIa, gIs=self.gIs, gIh=self.gIh, gIc=self.gIc, gE=self.gE, gA=self.gA
            double [:] mm=self.mm, cc=self.cc, hh=self.hh
            double [:, :, :, :] B = self.B
        for m in range(M): # only fill in the upper triangular form
            B[0, m, 0, m] = l[m]*s[m]
            B[0, m, 1, m] =  - l[m]*s[m]
            B[1, m, 1, m] = l[m]*s[m] + gE*e[m]
            B[1, m, 2, m] = -gE*e[m]
            B[2, m, 2, m] = gE*e[m]+gA*a[m]
            B[2, m, 3, m] = -alpha*gA*a[m]
            B[2, m, 4, m] = -balpha*gA*a[m]
            B[3, m, 3, m] = alpha*gA*a[m]+gIa*Ia[m]
            B[4, m, 4, m] = balpha*gA*a[m] + gIs*Is[m]
            B[4, m, 5, m] = -hh[m]*gIs*Is[m]
            B[5, m, 5, m] = hh[m]*gIs*Is[m] + gIh*Ih[m]
            B[5, m, 6, m] = -cc[m]*gIh*Ih[m]
            B[6, m, 6, m] = cc[m]*gIh*Ih[m] + gIc*Ic[m]
            B[6, m, 7, m] = -mm[m]*gIc*Ic[m]
            B[7, m, 7, m] = mm[m]*gIc*Ic[m]
        self.B_vec = self.B.reshape((self.dim, self.dim))[(self.rows, self.cols)]

    cpdef integrate(self, double [:] x0, double t1, double t2, Py_ssize_t steps, model, contactMatrix):
        """
        Parameters
        ----------
        x0 : np.array
            Initial state of the given model
        t1 : float
            Initial time of integrator
        t2 : float
            Final time of integrator
        steps : int
            Number of ime steps for numerical integrator evaluation.
        model : pyross model
            Model to integrate (pyross.deterministic.SIR etc)
        contactMatrix : python function(t)
             The social contact matrix C_{ij} denotes the 
             average number of contacts made per day by an 
             individual in class i with an individual in class j
             
        Returns
        -------
        sol : np.array
            The state of the system evaulated at the time point specified.

        """
        cdef:
            double [:] s, e, a, Ia, Is, Ih, Ic, Im
            double [:, :] sol
            Py_ssize_t M=self.M
        s = x0[0:M]
        e = x0[M:2*M]
        a = x0[2*M:3*M]
        Ia = x0[3*M:4*M]
        Is = x0[4*M:5*M]
        Ih = x0[5*M:6*M]
        Ic = x0[6*M:7*M]
        Im = x0[7*M:8*M]
        data = model.simulate(s, e, a, Ia, Is, Ih, Ic, Im, contactMatrix, t2, steps, Ti=t1)
        sol = data['X'][:, :8*M]
        return sol


cdef class SEAIRQ(SIR_type):
    """
    Susceptible, Exposed, Asymptomatic and infected, Infected, Recovered, Quarantined (SEAIRQ)
    Ia: asymptomatic
    Is: symptomatic
    A : Asymptomatic and infectious 

    Attributes
    ----------
    parameters: dict
        Contains the following keys:   
            alpha : float
                fraction of infected who are asymptomatic.
            beta : float
                rate of spread of infection.
            gIa : float
                rate of removal from asymptomatic individuals.
            gIs : float
                rate of removal from symptomatic individuals.
            gE : float
                rate of removal from exposed individuals.
            gA : float
                rate of removal from activated individuals.
            fsa : float
                fraction by which symptomatic individuals self isolate.
            tE  : float
                testing rate and contact tracing of exposeds
            tA  : float
                testing rate and contact tracing of activateds
            tIa : float
                testing rate and contact tracing of asymptomatics
            tIs : float
                testing rate and contact tracing of symptomatics
    M : int
          Number of compartments of individual for each class.
          I.e len(contactMatrix)
    fi: np.array(4*M, )
        Fraction of total population in each compartment and class
    N : int
        Total number in population (Ni = N * fi)
    steps : int
        Number of ime steps for numerical integrator evaluation.


    Methods
    -------
    make_det_model : returns deterministic model
    make_params_dict : returns a dictionary of the input parameters
    integrate : returns numerical integration of the chosen model
    """
    cdef:
        readonly double gE, gA, tE, tA, tIa, tIs

    def __init__(self, parameters, M, fi, N, steps):
        super().__init__(parameters, 6, M, fi, N, steps)

    def _infer_control_to_minimize(self, params, grad=0, x=None, Tf=None, Nf=None,
                                    generator=None, a=None, scale=None):
        """Objective function for minimization call in infer_control."""
        tau_control = params
        parameters = self.make_params_dict()
        parameters['tE'] = tau_control[0]
        parameters['tA'] = tau_control[1]
        parameters['tIa'] = tau_control[2]
        parameters['tIs'] = tau_control[3]
        model = self.make_det_model(parameters)
        contactMatrix = generator.constant_contactMatrix()
        minus_logp = self.obtain_log_p_for_traj(x, Tf, Nf, model, contactMatrix)
        minus_logp -= np.sum(gamma.logpdf(tau_control, a, scale=scale))
        return minus_logp

    def infer_control(self, guess, stds, x, Tf, Nf, generator, bounds, verbose=False, ftol=1e-6, eps=1e-5, global_max_iter=100,
                      local_max_iter=100, global_ftol_factor=10., enable_global=True, enable_local=True,
                      cma_processes=0, cma_population=16, cma_stds=None):
        '''
        guess: numpy.array
            initial guess for the control parameter values
        Tf: float
            total time of the trajectory
        Nf: float
            number of data points along the trajectory
        generator: pyross.contactMatrix
        bounds: 2d numpy.array
            bounds for the parameters.
            Note that the upper bound must be smaller than the absolute physical upper bound minus epsilon
        verbose: bool
            whether to print messages
        ftol: double
            relative tolerance of logp
        eps: double
            size of steps taken by L-BFGS-B algorithm for the calculation of Hessian
        global_max_iter, local_max_iter, global_ftol_factor, enable_global, enable_local, cma_processes,
                    cma_population, cma_stds:
            Parameters of `minimization` function in `utils_python.py` which are documented there.
        '''
        a, scale = pyross.utils.make_gamma_dist(guess, stds)

        if cma_stds is None:
            # Use prior standard deviations here
            cma_stds = stds

        minimize_args = {'x':x, 'Tf':Tf, 'Nf':Nf, 'generator':generator, 'a':a, 'scale':scale}
        res = minimization(self._infer_control_to_minimize, guess, bounds, ftol=ftol, global_max_iter=global_max_iter,
                      local_max_iter=local_max_iter, global_ftol_factor=global_ftol_factor,
                      enable_global=enable_global, enable_local=enable_local, cma_processes=cma_processes,
                      cma_population=cma_population, cma_stds=cma_stds, verbose=verbose, args_dict=minimize_args)

        return res[0]



    def _latent_infer_control_to_minimize(self, params, grad=0, generator=None, x0=None, obs=None, fltr=None,
                                          Tf=None, Nf=None, a=None, scale=None):
        """Objective function for minimization call in latent_infer_control."""
        tau_control = params
        parameters = self.make_params_dict()
        parameters['tE'] = tau_control[0]
        parameters['tA'] = tau_control[1]
        parameters['tIa'] = tau_control[2]
        parameters['tIs'] = tau_control[3]
        model = self.make_det_model(parameters)
        contactMatrix = generator.constant_contactMatrix()
        minus_logp = self.obtain_log_p_for_traj_red(x0, obs[1:], fltr, Tf, Nf, model, contactMatrix)
        minus_logp -= np.sum(gamma.logpdf(tau_control, a, scale=scale))
        return minus_logp

    def latent_infer_control(self, np.ndarray guess, np.ndarray stds, np.ndarray x0, np.ndarray obs, np.ndarray fltr,
                            double Tf, Py_ssize_t Nf, generator, np.ndarray bounds,
                            verbose=False, double ftol=1e-5, double eps=1e-4, global_max_iter=100,
                            local_max_iter=100, global_ftol_factor=10., enable_global=True, enable_local=True,
                            cma_processes=0, cma_population=16, cma_stds=None):

        a, scale = pyross.utils.make_gamma_dist(guess, stds)

        if cma_stds is None:
            # Use prior standard deviations here
            cma_stds = stds
        minimize_args = {'generator':generator, 'x0':x0, 'obs':obs, 'fltr':fltr,
                            'Tf':Tf, 'Nf':Nf, 'a':a, 'scale':scale}
        res = minimization(self._latent_infer_control_to_minimize, guess, bounds, ftol=ftol, global_max_iter=global_max_iter,
                           local_max_iter=local_max_iter, global_ftol_factor=global_ftol_factor,
                           enable_global=enable_global, enable_local=enable_local, cma_processes=cma_processes,
                           cma_population=cma_population, cma_stds=cma_stds, verbose=verbose, args_dict=minimize_args)

        return res[0]

    def set_params(self, parameters):
        super().set_params(parameters)
        self.gE    = parameters.get('gE')                       # recovery rate of E class
        self.gA    = parameters.get('gA')                       # recovery rate of A class
        self.fsa   = parameters.get('fsa')                      # the self-isolation parameter of symptomatics
        # testing rate, note that we do not account for false positive here (no tau_S)
        self.tE    = parameters.get('tE')                       # testing rate in E
        self.tA    = parameters.get('tA')                       # testing rate in A
        self.tIa   = parameters.get('tIa')                       # testing rate in Ia
        self.tIs   = parameters.get('tIs')                      # testing rate in Is

    def make_det_model(self, parameters):
        return pyross.deterministic.SEAIRQ(parameters, self.M, self.fi)

    def make_params_dict(self, params=None):
        if params is None:
            parameters = {'alpha':self.alpha,
                          'beta':self.beta,
                          'gIa':self.gIa,
                          'gIs':self.gIs,
                          'gE':self.gE,
                          'gA':self.gA,
                          'fsa': self.fsa,
                          'tS': 0,
                          'tE': self.tE,
                          'tA': self.tA,
                          'tIa': self.tIa,
                          'tIs': self.tIs
                          }
        else:
            parameters = {'alpha':params[0],
                          'beta':params[1],
                          'gIa':params[2],
                          'gIs':params[3],
                          'gE': params[4],
                          'gA': params[5],
                          'fsa': self.fsa,
                          'tS': 0,
                          'tE': self.tE,
                          'tA': self.tA,
                          'tIa': self.tIa,
                          'tIs': self.tIs
                          }
        return parameters

    cdef lyapunov_fun(self, double t, double [:] sig, double [:, :] cheb_coef):
        cdef:
            double [:] x, s, e, a, Ia, Is, Q
            double [:, :] CM=self.CM
            double beta=self.beta, fsa=self.fsa
            Py_ssize_t m, n, M=self.M
        x = chebval(t, cheb_coef)
        s = x[0:M]
        e = x[M:2*M]
        a = x[2*M:3*M]
        Ia = x[3*M:4*M]
        Is = x[4*M:5*M]
        q = x[5*M:6*M]
        cdef double [:] l=np.zeros((M), dtype=DTYPE)
        for m in range(M):
            for n in range(M):
                l[m] += beta*CM[m,n]*(Ia[n]+a[n]+fsa*Is[n])
        self.jacobian(s, l)
        self.noise_correlation(s, e, a, Ia, Is, q, l)
        self.flatten_lyaponuv()
        self.compute_dsigdt(sig)

    cdef jacobian(self, double [:] s, double [:] l):
        cdef:
            Py_ssize_t m, n, M=self.M
            double alpha=self.alpha, balpha=1-self.alpha, beta=self.beta
            double gE=self.gE, gA=self.gA, gIa=self.gIa, gIs=self.gIs, fsa=self.fsa
            double tE=self.tE, tA=self.tE, tIa=self.tIa, tIs=self.tIs
            double [:, :, :, :] J = self.J
            double [:, :] CM=self.CM
        for m in range(M):
            J[0, m, 0, m] = -l[m]
            J[1, m, 0, m] = l[m]
            J[1, m, 1, m] = - gE - tE
            J[2, m, 1, m] = gE
            J[2, m, 2, m] = - gA - tE
            J[3, m, 2, m] = alpha*gA
            J[3, m, 3, m] = - gIa - tIa
            J[4, m, 2, m] = balpha*gA
            J[4, m, 4, m] = -gIs - tIs
            J[5, m, 1, m] = tE
            J[5, m, 2, m] = tA
            J[5, m, 3, m] = tIa
            J[5, m, 4, m] = tIs
            for n in range(M):
                J[0, m, 2, n] = -s[m]*beta*CM[m, n]
                J[0, m, 3, n] = -s[m]*beta*CM[m, n]
                J[0, m, 4, n] = -s[m]*beta*CM[m, n]*fsa
                J[1, m, 2, n] = s[m]*beta*CM[m, n]
                J[1, m, 3, n] = s[m]*beta*CM[m, n]
                J[1, m, 4, n] = s[m]*beta*CM[m, n]*fsa

    cdef noise_correlation(self, double [:] s, double [:] e, double [:] a, double [:] Ia, double [:] Is, double [:] q, double [:] l):
        cdef:
            Py_ssize_t m, M=self.M
            double alpha=self.alpha, balpha=1-self.alpha, beta=self.beta
            double gIa=self.gIa, gIs=self.gIs, gE=self.gE, gA=self.gA
            double tE=self.tE, tA=self.tE, tIa=self.tIa, tIs=self.tIs
            double [:, :, :, :] B = self.B
        for m in range(M): # only fill in the upper triangular form
            B[0, m, 0, m] = l[m]*s[m]
            B[0, m, 1, m] =  - l[m]*s[m]
            B[1, m, 1, m] = l[m]*s[m] + (gE+tE)*e[m]
            B[1, m, 2, m] = -gE*e[m]
            B[2, m, 2, m] = gE*e[m]+(gA+tA)*a[m]
            B[2, m, 3, m] = -alpha*gA*a[m]
            B[2, m, 4, m] = -balpha*gA*a[m]
            B[3, m, 3, m] = alpha*gA*a[m]+(gIa+tIa)*Ia[m]
            B[4, m, 4, m] = balpha*gA*a[m] + (gIs+tIs)*Is[m]
            B[1, m, 5, m] = -tE*e[m]
            B[2, m, 5, m] = -tA*a[m]
            B[3, m, 5, m] = -tIa*Ia[m]
            B[4, m, 5, m] = -tIs*Is[m]
            B[5, m, 5, m] = tE*e[m]+tA*a[m]+tIa*Ia[m]+tIs*Is[m]
        self.B_vec = self.B.reshape((self.dim, self.dim))[(self.rows, self.cols)]

    cpdef integrate(self, double [:] x0, double t1, double t2, Py_ssize_t steps, model, contactMatrix):
        """
        Parameters
        ----------
        x0 : np.array
            Initial state of the given model
        t1 : float
            Initial time of integrator
        t2 : float
            Final time of integrator
        steps : int
            Number of ime steps for numerical integrator evaluation.
        model : pyross model
            Model to integrate (pyross.deterministic.SIR etc)
        contactMatrix : python function(t)
             The social contact matrix C_{ij} denotes the 
             average number of contacts made per day by an 
             individual in class i with an individual in class j
             
        Returns
        -------
        sol : np.array
            The state of the system evaulated at the time point specified.

        """
        cdef:
            double [:] s, e, a, Ia, Is, q
            double [:, :] sol
            Py_ssize_t M=self.M
        s = x0[0:M]
        e = x0[M:2*M]
        a = x0[2*M:3*M]
        Ia = x0[3*M:4*M]
        Is = x0[4*M:5*M]
        q = x0[5*M:]
        data = model.simulate(s, e, a, Ia, Is, q, contactMatrix, t2, steps, Ti=t1)
        sol = data['X']
        return sol<|MERGE_RESOLUTION|>--- conflicted
+++ resolved
@@ -24,7 +24,6 @@
 @cython.cdivision(True)
 @cython.nonecheck(False)
 cdef class SIR_type:
-<<<<<<< HEAD
     '''
     Parent class for inference for all SIR-type classes listed below
 
@@ -72,21 +71,6 @@
                      given epidemiological parameters and initial conditions.
     integrate : A wrapper around simulate methods in pyross.deterministic
     '''
-=======
-    """
-    Base class that implements inference for age-structured SIR type models which needs to be subclassed for specific models.
-
-    Model-specific methods
-    ----------------------
-    set_params
-    make_det_model
-    make_params_dict
-    lyapunov_fun
-    jacobian
-    noise_correlation
-    integrate
-    """
->>>>>>> 0ee14a77
     cdef:
         readonly Py_ssize_t nClass, N, M, steps, dim, vec_size
         readonly double alpha, beta, gIa, gIs, fsa
@@ -138,17 +122,6 @@
     def inference(self, guess, stds, x, Tf, Nf, contactMatrix, beta_rescale=1, bounds=None, verbose=False,
                   ftol=1e-6, eps=1e-5, global_max_iter=100, local_max_iter=100, global_ftol_factor=10.,
                   enable_global=True, enable_local=True, cma_processes=0, cma_population=16, cma_stds=None):
-<<<<<<< HEAD
-        '''
-        Parameters
-        ----------
-        guess: np.array
-            Initial guess for the parameter values
-        stds: np.array
-            Standard deviations for the Gamma prior
-        x: np.array
-            Observed trajectory
-=======
         """
         Compute the maximum a-posteriori (MAP) estimate of the parameters of the SIR type model. This function
         assumes that full data on all classes is available (with latent variables, use SIR_type.latent_inference).
@@ -161,32 +134,11 @@
             Standard deviations for the Gamma prior of the parameters
         x: 2d numpy.array
             Observed trajectory (number of data points x (age groups * model classes))
->>>>>>> 0ee14a77
         Tf: float
             Total time of the trajectory
         Nf: float
             Number of data points along the trajectory
         contactMatrix: callable
-<<<<<<< HEAD
-            A function that returns the contact matrix
-        bounds: 2d np.array, optional
-            Bounds for the parameters. For good results, specify the bounds.
-        verbose: bool
-            Boolean flag for printing
-        ftol: flat
-            Relative tolerance for the optimizer
-        eps: double
-            step size used to calculate hessian in the optimisation algorithm
-        local_max_iter, global_ftol_factor, enable_global, enable_local, cma_processes,
-                    cma_population, cma_stds:
-            Parameters of `minimization` function in `utils_python.py` which are documented there.
-
-        Returns
-        -------
-        estimates: np.array
-            Best estimates for parameters
-        '''
-=======
             A function that returns the contact matrix at time t (input).
         bounds: 2d numpy.array
             Bounds for the parameters (number of parameters x 2).
@@ -207,7 +159,6 @@
         estimates : numpy.array
             the MAP parameter estimate
         """
->>>>>>> 0ee14a77
         # make bounds if it does not exist and rescale
         if bounds is None:
             bounds = np.array([[eps, g*5] for g in guess])
@@ -253,21 +204,10 @@
     def infer_control(self, guess, stds, x, Tf, Nf, generator, bounds, verbose=False, ftol=1e-6, eps=1e-5,
                       global_max_iter=100, local_max_iter=100, global_ftol_factor=10., enable_global=True,
                       enable_local=True, cma_processes=0, cma_population=16, cma_stds=None):
-<<<<<<< HEAD
-        '''
-        Parameters
-        ----------
-        guess: np.array
-            Initial guess for the control parameter values
-        stds: np.array
-            Standard deviations for the Gamma prior
-        x: np.array
-            Observed trajectory
-=======
         """
         Compute the maximum a-posteriori (MAP) estimate of the change of control parameters for a SIR type model in
         lockdown. The lockdown is modelled by scaling the contact matrices for contact at work, school, and other
-        (but not home) uniformly in all age groups. This function infers the scaling parameters assuming that full data 
+        (but not home) uniformly in all age groups. This function infers the scaling parameters assuming that full data
         on all classes is available (with latent variables, use SIR_type.latent_infer_control).
 
         Parameters
@@ -278,21 +218,11 @@
             Standard deviations for the Gamma prior of the control parameters
         x: 2d numpy.array
             Observed trajectory (number of data points x (age groups * model classes))
->>>>>>> 0ee14a77
         Tf: float
             Total time of the trajectory
         Nf: float
             Number of data points along the trajectory
         generator: pyross.contactMatrix
-<<<<<<< HEAD
-            Generator for contact matrix
-        bounds: 2d np.array
-            Bounds for the parameters.
-        verbose: bool
-            Enable printing
-        ftol: double
-            Relative tolerance for optimizer.
-=======
             A pyross.contactMatrix object that generates a contact matrix function with specified lockdown
             parameters.
         bounds: 2d numpy.array
@@ -302,7 +232,6 @@
             Set to True to see intermediate outputs from the optimizer.
         ftol: double
             Relative tolerance of logp
->>>>>>> 0ee14a77
         eps: double
             Disallow paramters closer than `eps` to the boundary (to avoid numerical instabilities).
         global_max_iter, local_max_iter, global_ftol_factor, enable_global, enable_local, cma_processes,
@@ -404,7 +333,7 @@
                             enable_global=True, enable_local=True, cma_processes=0,
                             cma_population=16, cma_stds=None):
         """
-        Compute the maximum a-posteriori (MAP) estimate of the parameters and the initial conditions of a SIR type model 
+        Compute the maximum a-posteriori (MAP) estimate of the parameters and the initial conditions of a SIR type model
         when the classes are only partially observed. Unobserved classes are treated as latent variables.
 
         Parameters
@@ -414,7 +343,7 @@
         stds: numpy.array
             Standard deviations for the Gamma prior of the parameters
         obs: 2d numpy.array
-            The observed trajectories with reduced number of variables 
+            The observed trajectories with reduced number of variables
             (number of data points x (age groups * observed model classes))
         fltr: boolean sequence or array
             True for observed and False for unobserved classes.
@@ -426,7 +355,7 @@
         contactMatrix: callable
             A function that returns the contact matrix at time t (input).
         bounds: 2d numpy.array
-            Bounds for the parameters + initial conditions 
+            Bounds for the parameters + initial conditions
             ((number of parameters + number of initial conditions) x 2).
             Better bounds makes it easier to find the true global minimum.
         verbose: bool, optional
@@ -495,7 +424,7 @@
                             cma_processes=0, cma_population=16, cma_stds=None):
         """
         Compute the maximum a-posteriori (MAP) estimate of the change of control parameters for a SIR type model in
-        lockdown with partially observed classes. The unobserved classes are treated as latent variables. The lockdown 
+        lockdown with partially observed classes. The unobserved classes are treated as latent variables. The lockdown
         is modelled by scaling the contact matrices for contact at work, school, and other (but not home) uniformly in
         all age groups. This function infers the scaling parameters.
 
@@ -940,10 +869,10 @@
         model : pyross model
             Model to integrate (pyross.deterministic.SIR etc)
         contactMatrix : python function(t)
-             The social contact matrix C_{ij} denotes the 
-             average number of contacts made per day by an 
+             The social contact matrix C_{ij} denotes the
+             average number of contacts made per day by an
              individual in class i with an individual in class j
-             
+
         Returns
         -------
         sol : np.array
@@ -1092,10 +1021,10 @@
         model : pyross model
             Model to integrate (pyross.deterministic.SIR etc)
         contactMatrix : python function(t)
-             The social contact matrix C_{ij} denotes the 
-             average number of contacts made per day by an 
+             The social contact matrix C_{ij} denotes the
+             average number of contacts made per day by an
              individual in class i with an individual in class j
-             
+
         Returns
         -------
         sol : np.array
@@ -1348,10 +1277,10 @@
         model : pyross model
             Model to integrate (pyross.deterministic.SIR etc)
         contactMatrix : python function(t)
-             The social contact matrix C_{ij} denotes the 
-             average number of contacts made per day by an 
+             The social contact matrix C_{ij} denotes the
+             average number of contacts made per day by an
              individual in class i with an individual in class j
-             
+
         Returns
         -------
         sol : np.array
@@ -1380,12 +1309,12 @@
     Susceptible, Exposed, Asymptomatic and infected, Infected, Recovered, Quarantined (SEAIRQ)
     Ia: asymptomatic
     Is: symptomatic
-    A : Asymptomatic and infectious 
+    A : Asymptomatic and infectious
 
     Attributes
     ----------
     parameters: dict
-        Contains the following keys:   
+        Contains the following keys:
             alpha : float
                 fraction of infected who are asymptomatic.
             beta : float
@@ -1657,10 +1586,10 @@
         model : pyross model
             Model to integrate (pyross.deterministic.SIR etc)
         contactMatrix : python function(t)
-             The social contact matrix C_{ij} denotes the 
-             average number of contacts made per day by an 
+             The social contact matrix C_{ij} denotes the
+             average number of contacts made per day by an
              individual in class i with an individual in class j
-             
+
         Returns
         -------
         sol : np.array
