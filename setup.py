import numpy
import os, sys, re
from setuptools import setup, Extension
from Cython.Build import cythonize
import Cython.Compiler.Options
Cython.Compiler.Options.annotate=True


if 'darwin'==(sys.platform).lower():
    extension = Extension('pyross/*', ['pyross/*.pyx'],
        include_dirs=[numpy.get_include()],
        extra_compile_args=['-mmacosx-version-min=10.9'],
        extra_link_args=['-mmacosx-version-min=10.9'],
    )
else:
    extension = Extension('pyross/*', ['pyross/*.pyx'],
        include_dirs=[numpy.get_include()],
    )


with open("README.md", "r") as fh:
    long_description = fh.read()


cwd = os.path.abspath(os.path.dirname(__file__))
with open(os.path.join(cwd, 'pyross', '__init__.py')) as fp:
    for line in fp:
        m = re.search(r'^\s*__version__\s*=\s*([\'"])([^\'"]+)\1\s*$', line)
        if m:
            version = m.group(2)
            break
    else:
        raise RuntimeError('Unable to find own __version__ string')


setup(
    name='pyross',
    version=version,
    url='https://github.com/rajeshrinet/pyross',
    author='The PyRoss team',
    author_email = 'pyross@googlegroups.com',
    license='MIT',
    description='PyRoss is a numerical library for inference, forecasts,\
                and optimal control of epidemiological models in Python',
    long_description=long_description,
    long_description_content_type='text/markdown',
    platforms='tested on Linux, macOS, and windows',
    ext_modules=cythonize([ extension ],
        compiler_directives={'language_level': sys.version_info[0]},
        ),
    libraries=[],
    packages=['pyross'],
<<<<<<< HEAD
    #install_requires=['cython','numpy','scipy','cma','pandas','matplotlib',
    #                'pathos','nlopt','xlrd','sympy','nestle'],
=======
    install_requires=['cython','numpy','scipy','matplotlib',
                     'cma','sympy','nlopt','dill','pandas','xlrd'],
>>>>>>> c775dbea
    package_data={'pyross': ['*.pxd']},
    include_package_data=True,
    classifiers=[
        'License :: OSI Approved :: MIT License',
        'Programming Language :: Python :: 2',
        'Programming Language :: Python :: 2.7',
        'Programming Language :: Python :: 3',
        'Programming Language :: Python :: 3.7',
        ],
)<|MERGE_RESOLUTION|>--- conflicted
+++ resolved
@@ -50,13 +50,8 @@
         ),
     libraries=[],
     packages=['pyross'],
-<<<<<<< HEAD
-    #install_requires=['cython','numpy','scipy','cma','pandas','matplotlib',
-    #                'pathos','nlopt','xlrd','sympy','nestle'],
-=======
     install_requires=['cython','numpy','scipy','matplotlib',
                      'cma','sympy','nlopt','dill','pandas','xlrd'],
->>>>>>> c775dbea
     package_data={'pyross': ['*.pxd']},
     include_package_data=True,
     classifiers=[
